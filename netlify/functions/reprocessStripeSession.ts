import type { Handler } from '@netlify/functions'
import Stripe from 'stripe'
import { createClient } from '@sanity/client'
import { randomUUID } from 'crypto'
import { resolveNetlifyBase, generatePackingSlipAsset } from '../lib/packingSlip'
import { syncOrderToShipStation } from '../lib/shipstation'
import { mapStripeLineItem } from '../lib/stripeCartItem'
import { enrichCartItemsFromSanity } from '../lib/cartEnrichment'
import type { CartItem } from '../lib/cartEnrichment'
import { updateCustomerProfileForOrder } from '../lib/customerSnapshot'
import { buildStripeSummary } from '../lib/stripeSummary'
import { resolveStripeShippingDetails } from '../lib/stripeShipping'

// CORS helper (same pattern used elsewhere)
const DEFAULT_ORIGINS = (process.env.CORS_ALLOW || 'http://localhost:8888,http://localhost:3333').split(',')
function makeCORS(origin?: string) {
  let o = DEFAULT_ORIGINS[0]
  if (origin) {
    if (/^http:\/\/localhost:\d+$/i.test(origin)) o = origin
    else if (DEFAULT_ORIGINS.includes(origin)) o = origin
  }
  return {
    'Access-Control-Allow-Origin': o,
    'Access-Control-Allow-Headers': 'Content-Type, Authorization',
    'Access-Control-Allow-Methods': 'GET,POST,OPTIONS',
    'Access-Control-Allow-Credentials': 'true',
  }
}

function idVariants(id?: string): string[] {
  if (!id) return []
  const ids = [id]
  if (id.startsWith('drafts.')) ids.push(id.replace('drafts.', ''))
  else ids.push(`drafts.${id}`)
  return Array.from(new Set(ids))
}

function createOrderSlug(source?: string | null, fallback?: string | null): string | null {
  const raw = (source || fallback || '').toString().trim()
  if (!raw) return null
  const slug = raw
    .toLowerCase()
    .replace(/[^a-z0-9]+/g, '-')
    .replace(/^-+|-+$/g, '')
    .slice(0, 96)
  return slug || null
}

const ORDER_NUMBER_PREFIX = 'FAS'

function sanitizeOrderNumber(value?: string | null): string | undefined {
  if (!value) return undefined
  const trimmed = value.toString().trim().toUpperCase()
  if (!trimmed) return undefined
  if (/^FAS-\d{6}$/.test(trimmed)) return trimmed
  const digits = trimmed.replace(/\D/g, '')
  if (digits.length >= 6) return `${ORDER_NUMBER_PREFIX}-${digits.slice(-6)}`
  return undefined
}

function candidateFromSessionId(id?: string | null): string | undefined {
  if (!id) return undefined
  const core = id.toString().trim().replace(/^cs_(?:test|live)_/i, '')
  const digits = core.replace(/\D/g, '')
  if (digits.length >= 6) return `${ORDER_NUMBER_PREFIX}-${digits.slice(-6)}`
  return undefined
}

async function resolveOrderNumber(options: { metadataOrderNumber?: string; invoiceNumber?: string; fallbackId?: string }): Promise<string> {
  const candidates = [
    sanitizeOrderNumber(options.metadataOrderNumber),
    sanitizeOrderNumber(options.invoiceNumber),
    candidateFromSessionId(options.fallbackId),
  ].filter(Boolean) as string[]

  for (const candidate of candidates) {
    const exists = await sanity.fetch<number>(
      'count(*[_type == "order" && orderNumber == $num]) + count(*[_type == "invoice" && (orderNumber == $num || invoiceNumber == $num)])',
      { num: candidate }
    )
    if (!Number(exists)) return candidate
  }

  for (let attempt = 0; attempt < 8; attempt += 1) {
    const randomCandidate = `${ORDER_NUMBER_PREFIX}-${Math.floor(Math.random() * 1_000_000)
      .toString()
      .padStart(6, '0')}`
    const exists = await sanity.fetch<number>(
      'count(*[_type == "order" && orderNumber == $num]) + count(*[_type == "invoice" && (orderNumber == $num || invoiceNumber == $num)])',
      { num: randomCandidate }
    )
    if (!Number(exists)) return randomCandidate
  }

  return `${ORDER_NUMBER_PREFIX}-${String(Math.floor(Date.now() % 1_000_000)).padStart(6, '0')}`
}

function pickString(...values: Array<any>): string | undefined {
  for (const value of values) {
    if (value === undefined || value === null) continue
    if (typeof value === 'string') {
      const trimmed = value.trim()
      if (trimmed) return trimmed
    } else if (typeof value === 'number' && Number.isFinite(value)) {
      const trimmed = String(value).trim()
      if (trimmed) return trimmed
    }
  }
  return undefined
}

function buildStudioAddress(
  source: any,
  type: 'billTo' | 'shipTo',
  opts: { fallbackEmail?: string; fallbackName?: string } = {}
): Record<string, any> | undefined {
  if (!source || typeof source !== 'object') return undefined
  const name = pickString(source.name, source.fullName, opts.fallbackName)
  const email = pickString(source.email, opts.fallbackEmail)
  const phone = pickString(source.phone, source.phoneNumber)
  const address_line1 = pickString(source.address_line1, source.addressLine1, source.line1)
  const address_line2 = pickString(source.address_line2, source.addressLine2, source.line2)
  const city_locality = pickString(source.city_locality, source.city)
  const state_province = pickString(source.state_province, source.state, source.region)
  const postal_code = pickString(source.postal_code, source.postalCode, source.zip)
  const country_code = pickString(source.country_code, source.country)
  if (!name && !email && !phone && !address_line1 && !address_line2 && !city_locality && !state_province && !postal_code && !country_code) {
    return undefined
  }
  const base: Record<string, any> = { _type: type }
  if (name) base.name = name
  if (email) base.email = email
  if (phone) base.phone = phone
  if (address_line1) base.address_line1 = address_line1
  if (address_line2) base.address_line2 = address_line2
  if (city_locality) base.city_locality = city_locality
  if (state_province) base.state_province = state_province
  if (postal_code) base.postal_code = postal_code
  if (country_code) base.country_code = country_code.toUpperCase()
  return base
}

function computeTaxRateFromAmounts(amountSubtotal?: any, amountTax?: any): number | undefined {
  const sub = Number(amountSubtotal)
  const tax = Number(amountTax)
  if (!Number.isFinite(sub) || sub <= 0) {
    if (Number.isFinite(tax) && tax === 0) return 0
    return undefined
  }
  if (!Number.isFinite(tax) || tax < 0) return undefined
  const pct = (tax / sub) * 100
  return Math.round(pct * 100) / 100
}

function dateStringFrom(value?: any): string | undefined {
  if (!value) return undefined
  try {
    const date = new Date(value)
    if (Number.isNaN(date.getTime())) return undefined
    return date.toISOString().slice(0, 10)
  } catch {
    return undefined
  }
}

const stripeKey = process.env.STRIPE_SECRET_KEY
const stripe = stripeKey ? new Stripe(stripeKey) : (null as any)

const sanity = createClient({
  projectId: process.env.SANITY_STUDIO_PROJECT_ID!,
  dataset: process.env.SANITY_STUDIO_DATASET!,
  apiVersion: '2024-04-10',
  token: process.env.SANITY_API_TOKEN as string,
  useCdn: false,
})

const DEBUG_REPROCESS = process.env.DEBUG_REPROCESS === '1'

export const handler: Handler = async (event) => {
  const origin = (event.headers?.origin || event.headers?.Origin || '') as string
  const CORS = makeCORS(origin)

  if (event.httpMethod === 'OPTIONS') return { statusCode: 200, headers: CORS, body: '' }
  if (event.httpMethod !== 'POST' && event.httpMethod !== 'GET') return { statusCode: 405, headers: { ...CORS, 'Content-Type': 'application/json' }, body: JSON.stringify({ error: 'Method Not Allowed' }) }
  if (!stripe) return { statusCode: 500, headers: { ...CORS, 'Content-Type': 'application/json' }, body: JSON.stringify({ error: 'Stripe not configured' }) }

  let id = (event.queryStringParameters?.id || '').trim()
  let autoFulfill = (event.queryStringParameters?.autoFulfill || '').toLowerCase() === 'true'
  if (event.httpMethod === 'POST') {
    try {
      const body = JSON.parse(event.body || '{}')
      id = String(body.session_id || body.id || id || '').trim()
      if (typeof body.autoFulfill === 'boolean') autoFulfill = body.autoFulfill
    } catch {
      // ignore; rely on query params
    }
  }

  if (!id) return { statusCode: 400, headers: { ...CORS, 'Content-Type': 'application/json' }, body: JSON.stringify({ error: 'Missing id (Checkout session id expected)' }) }

  const isCheckout = id.startsWith('cs_')
  const isPI = id.startsWith('pi_')

  try {
    let session: Stripe.Checkout.Session | null = null
    let paymentIntent: Stripe.PaymentIntent | null = null

    if (isCheckout) {
      session = await stripe.checkout.sessions.retrieve(id, { expand: ['payment_intent'] })
      paymentIntent = ((session as any)?.payment_intent as Stripe.PaymentIntent) || null
    } else if (isPI) {
      paymentIntent = await stripe.paymentIntents.retrieve(id)
      // Try to find a related Checkout Session if possible (soft attempt)
      try {
        // Some Stripe API versions allow listing sessions by payment_intent via search; fallback to null if unsupported
        // We keep proceeding even without a session (we can still upsert a minimal order)
      } catch {}
    } else {
      // Assume checkout session id by default
      session = await stripe.checkout.sessions.retrieve(id, { expand: ['payment_intent'] })
      paymentIntent = ((session as any)?.payment_intent as Stripe.PaymentIntent) || null
    }

    // Derive core fields
    const email = (session?.customer_details?.email || session?.customer_email || (paymentIntent as any)?.receipt_email || (paymentIntent as any)?.charges?.data?.[0]?.billing_details?.email || '').toString()
    const sessionStatus = (session?.status || '').toString().toLowerCase()
    const rawPaymentStatus = (session?.payment_status || paymentIntent?.status || '').toString().toLowerCase()
    let paymentStatus = rawPaymentStatus || (sessionStatus === 'expired' ? 'expired' : 'pending')
    let derivedOrderStatus: 'pending' | 'paid' | 'fulfilled' | 'cancelled' | 'expired' = 'pending'
    if (['succeeded', 'paid', 'complete'].includes(paymentStatus)) {
      paymentStatus = 'paid'
      derivedOrderStatus = 'paid'
    } else if (sessionStatus === 'expired' || paymentStatus === 'expired') {
      paymentStatus = 'expired'
      derivedOrderStatus = 'expired'
    } else if (
      ['requires_payment_method', 'requires_confirmation', 'requires_action', 'canceled', 'cancelled', 'failed'].includes(
        paymentStatus
      )
    ) {
      paymentStatus = 'failed'
      derivedOrderStatus = 'cancelled'
    }
    const totalAmountCents = isCheckout ? Number(session?.amount_total || 0) : Number(paymentIntent?.amount_received || paymentIntent?.amount || 0)
    const totalAmount = totalAmountCents / 100

    // Extra Stripe amounts and metadata (best-effort; depends on API version)
    const currency = ((session as any)?.currency || (paymentIntent as any)?.currency || '').toString().toLowerCase() || undefined
    const amountSubtotalCents = isCheckout ? Number((session as any)?.amount_subtotal) : NaN
    const amountTaxCents = isCheckout ? Number((session as any)?.total_details?.amount_tax) : NaN
    const amountShippingCents = isCheckout ? Number((session as any)?.shipping_cost?.amount_total) : NaN
    const amountSubtotal = Number.isFinite(amountSubtotalCents) ? amountSubtotalCents / 100 : undefined
    const amountTax = Number.isFinite(amountTaxCents) ? amountTaxCents / 100 : undefined
    let amountShipping = Number.isFinite(amountShippingCents) ? amountShippingCents / 100 : undefined

    // Charge + card details
    let paymentIntentId: string | undefined = paymentIntent?.id || undefined
    let chargeId: string | undefined
    let cardBrand: string | undefined
    let cardLast4: string | undefined
    let receiptUrl: string | undefined
    let billingAddress: any | undefined
    try {
      const ch = (paymentIntent as any)?.charges?.data?.[0]
      if (ch) {
        chargeId = ch.id || undefined
        receiptUrl = ch.receipt_url || undefined
        const c = ch.payment_method_details?.card
        cardBrand = c?.brand || undefined
        cardLast4 = c?.last4 || undefined
        const b = ch.billing_details
        const addr = b?.address
        billingAddress = addr
          ? {
              name: (b?.name || undefined) ?? undefined,
              phone: (b?.phone || undefined) ?? undefined,
              email: (b?.email || email || undefined) ?? undefined,
              addressLine1: (addr as any)?.line1 || undefined,
              addressLine2: (addr as any)?.line2 || undefined,
              city: (addr as any)?.city || undefined,
              state: (addr as any)?.state || undefined,
              postalCode: (addr as any)?.postal_code || undefined,
              country: (addr as any)?.country || undefined,
            }
          : undefined
      }
    } catch {}

    const meta = {
      ...(session?.metadata || {}),
      ...(paymentIntent?.metadata || {}),
    } as Record<string, string>
    const invoiceId = (meta['sanity_invoice_id'] || '').toString().trim()
    const metadataOrderNumberRaw = (meta['order_number'] || meta['orderNo'] || meta['website_order_number'] || '').toString().trim()
    const metadataInvoiceNumber = (meta['sanity_invoice_number'] || meta['invoice_number'] || '').toString().trim()
<<<<<<< HEAD
    const shippingDetails = await resolveStripeShippingDetails({
      metadata: meta,
      session,
      paymentIntent,
      fallbackAmount: amountShipping,
      stripe,
    })
    if (shippingDetails.amount !== undefined) {
      amountShipping = shippingDetails.amount
=======
    const metadataShippingAmountRaw = (meta['shipping_amount'] || meta['shippingAmount'] || '').toString().trim()
    const metadataShippingCarrier = (meta['shipping_carrier'] || meta['shippingCarrier'] || '').toString().trim() || undefined
    const metadataShippingServiceCode = (meta['shipping_service_code'] || meta['shipping_service'] || meta['shippingService'] || '').toString().trim() || undefined
    const metadataShippingServiceName = (meta['shipping_service_name'] || '').toString().trim() || undefined
    const metadataShippingCarrierId = (meta['shipping_carrier_id'] || '').toString().trim() || undefined
    const metadataShippingCurrency = (meta['shipping_currency'] || meta['shippingCurrency'] || '').toString().trim().toUpperCase() || undefined
    const shippingAmountFromMetadata = (() => {
      if (!metadataShippingAmountRaw) return undefined
      const parsed = Number(metadataShippingAmountRaw)
      if (Number.isFinite(parsed)) return parsed
      const cleaned = metadataShippingAmountRaw.replace(/[^0-9.]/g, '')
      const fallback = Number(cleaned)
      return Number.isFinite(fallback) ? fallback : undefined
    })()
    if (shippingAmountFromMetadata !== undefined) {
      amountShipping = shippingAmountFromMetadata
>>>>>>> 08c8876a
    }
    const userIdMeta = (
      meta['auth0_user_id'] ||
      meta['auth0_sub'] ||
      meta['userId'] ||
      meta['user_id'] ||
      ''
    ).toString().trim() || undefined

    // Gather line items if we have a Checkout Session
    let cart: CartItem[] = []
    if (session?.id) {
      try {
        const items = await stripe.checkout.sessions.listLineItems(session.id, { limit: 100, expand: ['data.price.product'] })
        cart = (items?.data || []).map((li: Stripe.LineItem) => {
          const mapped = mapStripeLineItem(li, { sessionMetadata: meta })
          return {
            _type: 'orderCartItem',
            _key: randomUUID(),
            ...mapped,
          } as CartItem
        })
        cart = await enrichCartItemsFromSanity(cart, sanity)
        } catch (err) {
          console.warn('reprocessStripeSession: unable to load line items', err)
          }
    }

    // Build shipping address
    let shippingAddress: any = undefined
    try {
      const cd = session?.customer_details
      const addr = (cd?.address || (session as any)?.shipping_details?.address) as Stripe.Address | undefined
      const name = cd?.name || (session as any)?.shipping_details?.name || undefined
      const phone = cd?.phone || (session as any)?.shipping_details?.phone || undefined
      shippingAddress = addr
        ? {
            name: name || undefined,
            phone: phone || undefined,
            email: email || undefined,
            addressLine1: (addr as any).line1 || undefined,
            addressLine2: (addr as any).line2 || undefined,
            city: (addr as any).city || undefined,
            state: (addr as any).state || undefined,
            postalCode: (addr as any).postal_code || undefined,
            country: (addr as any).country || undefined,
          }
        : undefined
    } catch {}

    // Upsert Order
    const stripeSessionId = session?.id || paymentIntent?.id || id
    const customerName = (shippingAddress?.name || meta['bill_to_name'] || billingAddress?.name || email || '').toString().trim() || undefined
    const orderNumber = await resolveOrderNumber({
      metadataOrderNumber: metadataOrderNumberRaw,
      invoiceNumber: metadataInvoiceNumber,
      fallbackId: stripeSessionId,
    })
    let existingOrder: any = null
    try {
      existingOrder = await sanity.fetch(
        `*[_type == "order" && stripeSessionId == $sid][0]{_id, packingSlipUrl}`,
        { sid: stripeSessionId }
      )
    } catch {}
    let existingId: string | null = existingOrder?._id || null

    const baseDoc: any = {
      _type: 'order',
      stripeSessionId,
      orderNumber,
      customerName,
      customerEmail: email || undefined,
      totalAmount: Number.isFinite(totalAmount) ? totalAmount : undefined,
      status: derivedOrderStatus,
      createdAt: new Date().toISOString(),
      paymentStatus: paymentStatus || undefined,
      currency,
      amountSubtotal,
      amountTax,
      amountShipping,
      paymentIntentId,
      chargeId,
      cardBrand,
      cardLast4,
      receiptUrl,
      userId: userIdMeta,
      ...(shippingAddress ? { shippingAddress } : {}),
      ...(cart.length ? { cart } : {}),
    }
    baseDoc.stripeSummary = buildStripeSummary({
      session,
      paymentIntent,
    })

    const shippingAmountForDoc = shippingDetails.amount ?? amountShipping
    if (shippingAmountForDoc !== undefined) {
      baseDoc.amountShipping = shippingAmountForDoc
      baseDoc.selectedShippingAmount = shippingAmountForDoc
    }
    if (shippingDetails.carrier) {
      baseDoc.shippingCarrier = shippingDetails.carrier
    }
    if (
      shippingDetails.serviceName ||
      shippingDetails.serviceCode ||
      shippingAmountForDoc !== undefined
    ) {
      baseDoc.selectedService = {
        carrierId: shippingDetails.carrierId || undefined,
        carrier: shippingDetails.carrier || undefined,
        service: shippingDetails.serviceName || shippingDetails.serviceCode || undefined,
        serviceCode: shippingDetails.serviceCode || shippingDetails.serviceName || undefined,
        amount: shippingAmountForDoc,
        currency: shippingDetails.currency || (currency ? currency.toUpperCase() : undefined) || 'USD',
        deliveryDays: shippingDetails.deliveryDays,
        estimatedDeliveryDate: shippingDetails.estimatedDeliveryDate,
      }
    }
<<<<<<< HEAD
    if (shippingDetails.currency) {
      baseDoc.selectedShippingCurrency = shippingDetails.currency
=======
    if (shippingAmountFromMetadata !== undefined) {
      baseDoc.amountShipping = shippingAmountFromMetadata
    }

    if (metadataShippingCarrier) {
      baseDoc.shippingCarrier = metadataShippingCarrier
>>>>>>> 08c8876a
    }
    if (shippingDetails.deliveryDays !== undefined) {
      baseDoc.shippingDeliveryDays = shippingDetails.deliveryDays
    }
    if (shippingDetails.estimatedDeliveryDate) {
      baseDoc.shippingEstimatedDeliveryDate = shippingDetails.estimatedDeliveryDate
    }
    if (shippingDetails.serviceCode) {
      baseDoc.shippingServiceCode = shippingDetails.serviceCode
    }
    if (shippingDetails.serviceName) {
      baseDoc.shippingServiceName = shippingDetails.serviceName
    }
    if (shippingDetails.metadata && Object.keys(shippingDetails.metadata).length) {
      baseDoc.shippingMetadata = shippingDetails.metadata
    }

    const orderSlug = createOrderSlug(orderNumber, stripeSessionId)
    if (orderSlug) baseDoc.slug = { _type: 'slug', current: orderSlug }

    if (invoiceId) baseDoc.invoiceRef = { _type: 'reference', _ref: invoiceId }

    // Link to customer by email if possible
    if (email) {
      try {
        const customerId = await sanity.fetch(`*[_type == "customer" && email == $email][0]._id`, { email })
        if (customerId) {
          baseDoc.customerRef = { _type: 'reference', _ref: customerId }
        }
      } catch {}
    }

    let orderId = existingId
    if (existingId) {
      try {
        await sanity.patch(existingId).set(baseDoc).commit({ autoGenerateArrayKeys: true })
      } catch (err) {
        if (DEBUG_REPROCESS) {
          console.warn('reprocessStripeSession: failed to update existing order', err)
        }
      }
    } else {
      try {
        const created = await sanity.create(baseDoc, { autoGenerateArrayKeys: true })
        orderId = created?._id
      } catch (err) {
        if (DEBUG_REPROCESS) {
          console.warn('reprocessStripeSession: failed to create order', err)
        }
      }
    }

    if (orderId) {
      try {
        if (!existingOrder?.packingSlipUrl) {
          const packingSlipUrl = await generatePackingSlipAsset({
            sanity,
            orderId,
            invoiceId,
          })
          if (packingSlipUrl) {
            await sanity.patch(orderId).set({ packingSlipUrl }).commit({ autoGenerateArrayKeys: true })
          }
        }
      } catch (err) {
        console.warn('reprocessStripeSession: packing slip auto upload failed', err)
      }
      try {
        await syncOrderToShipStation(sanity, orderId)
      } catch (err) {
        console.warn('reprocessStripeSession: ShipStation sync failed', err)
      }

      try {
        await updateCustomerProfileForOrder({
          sanity,
          orderId,
          customerId: (baseDoc as any)?.customerRef?._ref,
          email,
          shippingAddress,
          stripeCustomerId: typeof paymentIntent?.customer === 'string' ? paymentIntent.customer : undefined,
          stripeSyncTimestamp: new Date().toISOString(),
          customerName,
        })
      } catch (err) {
        console.warn('reprocessStripeSession: failed to refresh customer profile', err)
      }
    }

    // Create invoice from order if none linked
    try {
      if (!invoiceId && orderId) {
        const cartItems = Array.isArray(cart) ? cart : []
        const skus = cartItems.map((c) => (c?.sku || '').toString().trim()).filter(Boolean)
        const titles = cartItems.map((c) => (c?.name || '').toString().trim()).filter(Boolean)
        let products: any[] = []
        if (skus.length || titles.length) {
          try {
            products = await sanity.fetch(
              `*[_type == "product" && (sku in $skus || title in $titles)]{_id, title, sku}`,
              { skus, titles }
            )
          } catch {}
        }
        function findProductRef(ci: any): string | null {
          if (!products || products.length === 0) return null
          if (ci?.sku) {
            const bySku = products.find((p) => p?.sku === ci.sku)
            if (bySku) return bySku._id
          }
          if (ci?.name) {
            const byTitle = products.find((p) => p?.title === ci.name)
            if (byTitle) return byTitle._id
          }
          return null
        }
        const invoiceLineItems = cartItems.map((ci) => {
          const qty = Number(ci?.quantity || 1)
          const unit = Number(ci?.price || 0)
          const line = Number.isFinite(qty * unit) ? qty * unit : undefined
          const ref = findProductRef(ci)
          return {
            _type: 'invoiceLineItem' as const,
            _key: randomUUID(),
            description: (ci?.name || ci?.sku || 'Item').toString(),
            sku: (ci?.sku || '').toString() || undefined,
            quantity: Number.isFinite(qty) && qty > 0 ? qty : 1,
            unitPrice: Number.isFinite(unit) ? unit : undefined,
            lineTotal: Number.isFinite(line as number) ? (line as number) : undefined,
            ...(ref ? { product: { _type: 'reference', _ref: ref } } : {}),
          }
        })
        const taxRatePct = Number.isFinite(amountSubtotal || NaN) && Number.isFinite(amountTax || NaN) && (amountSubtotal as number) > 0
          ? Math.round(((amountTax as number) / (amountSubtotal as number)) * 10000) / 100
          : undefined
        const sa: any = shippingAddress || {}
        const ba: any = billingAddress || {}
        const billTo = (ba && (ba.name || ba.addressLine1))
          ? {
              _type: 'billTo',
              name: ba.name || undefined,
              email: ba.email || email || undefined,
              phone: ba.phone || undefined,
              address_line1: ba.addressLine1 || undefined,
              address_line2: ba.addressLine2 || undefined,
              city_locality: ba.city || undefined,
              state_province: ba.state || undefined,
              postal_code: ba.postalCode || undefined,
              country_code: ba.country || undefined,
            }
          : sa && (sa.name || sa.addressLine1)
          ? {
              _type: 'billTo',
              name: sa.name || undefined,
              email: sa.email || email || undefined,
              phone: sa.phone || undefined,
              address_line1: sa.addressLine1 || undefined,
              address_line2: sa.addressLine2 || undefined,
              city_locality: sa.city || undefined,
              state_province: sa.state || undefined,
              postal_code: sa.postalCode || undefined,
              country_code: sa.country || undefined,
            }
          : undefined
        const shipTo = sa && (sa.name || sa.addressLine1)
          ? {
              _type: 'shipTo',
              name: sa.name || undefined,
              email: sa.email || email || undefined,
              phone: sa.phone || undefined,
              address_line1: sa.addressLine1 || undefined,
              address_line2: sa.addressLine2 || undefined,
              city_locality: sa.city || undefined,
              state_province: sa.state || undefined,
              postal_code: sa.postalCode || undefined,
              country_code: sa.country || undefined,
            }
          : undefined
        const createdAtIso = (() => {
          try {
            const t = (session as any)?.created || (paymentIntent as any)?.created
            if (typeof t === 'number' && t > 0) return new Date(t * 1000).toISOString()
          } catch {}
          return new Date().toISOString()
        })()
        // Prefer full name from linked customer if available
        let titleName = customerName || sa?.name || email || 'Invoice'
        try {
          const cref = (baseDoc as any)?.customerRef?._ref
          if (cref) {
            const cust = await sanity.fetch(`*[_type == "customer" && _id == $id][0]{firstName,lastName,email}`, { id: cref })
            const full = [cust?.firstName, cust?.lastName].filter(Boolean).join(' ').trim()
            if (full) titleName = full
            else if (cust?.email) titleName = cust.email
          }
        } catch {}
        const invBase: any = {
          _type: 'invoice',
          title: titleName,
          orderNumber,
          invoiceNumber: sanitizeOrderNumber(metadataInvoiceNumber) || orderNumber,
          customerRef: (baseDoc as any)?.customerRef || undefined,
          orderRef: { _type: 'reference', _ref: orderId },
          billTo,
          shipTo,
          lineItems: invoiceLineItems,
          discountType: 'amount',
          discountValue: 0,
          taxRate: taxRatePct || 0,
          subtotal: Number.isFinite(amountSubtotal || NaN) ? (amountSubtotal as number) : undefined,
          total: Number.isFinite(totalAmount || NaN) ? totalAmount : undefined,
          amountSubtotal: Number.isFinite(amountSubtotal || NaN) ? (amountSubtotal as number) : undefined,
          amountTax: Number.isFinite(amountTax || NaN) ? (amountTax as number) : undefined,
          currency: currency || 'usd',
          customerEmail: email || undefined,
          userId: userIdMeta || undefined,
          status: paymentStatus === 'paid' ? 'paid' : paymentStatus === 'expired' ? 'expired' : 'pending',
          invoiceDate: createdAtIso.slice(0,10),
          dueDate: createdAtIso.slice(0,10),
          stripeLastSyncedAt: new Date().toISOString(),
        }
        invBase.stripeSummary = buildStripeSummary({
          session,
          paymentIntent,
          eventType: 'reprocessStripeSession',
          eventCreated: paymentIntent?.created || session?.created || null,
        })
        try {
          const createdInv = await sanity.create(invBase, { autoGenerateArrayKeys: true })
          if (createdInv?._id) {
            try { await sanity.patch(orderId).set({ invoiceRef: { _type: 'reference', _ref: createdInv._id } }).commit({ autoGenerateArrayKeys: true }) } catch {}
          }
        } catch {}
      }
    } catch {}


    // Mark invoice as paid if metadata links one
    if (invoiceId && paymentStatus === 'paid') {
      const ids = idVariants(invoiceId)
      const invoiceNumberToSet = sanitizeOrderNumber(metadataInvoiceNumber) || orderNumber
      const billSource = billingAddress || shippingAddress
      const billToUpdate = buildStudioAddress(billSource, 'billTo', { fallbackEmail: email, fallbackName: customerName })
      const shipToUpdate =
        buildStudioAddress(shippingAddress, 'shipTo', { fallbackEmail: email, fallbackName: customerName }) ||
        (billToUpdate ? { ...billToUpdate, _type: 'shipTo' } : undefined)
      const createdAtIso = (() => {
        try {
          const t = (session as any)?.created || (paymentIntent as any)?.created
          if (typeof t === 'number' && t > 0) return new Date(t * 1000).toISOString()
        } catch {}
        return new Date().toISOString()
      })()
      const invoiceDateValue = dateStringFrom(createdAtIso)
      const computedTaxRate = computeTaxRateFromAmounts(amountSubtotal, amountTax)
      const baseTitleName = pickString(customerName, billToUpdate?.name, shipToUpdate?.name, email) || 'Invoice'
      const titleValue = invoiceNumberToSet ? `${baseTitleName} • ${invoiceNumberToSet}` : baseTitleName

      for (const vid of ids) {
        try {
          let patch = sanity.patch(vid).set({ status: 'paid' })
          if (orderNumber) patch = patch.set({ orderNumber })
          if (invoiceNumberToSet) patch = patch.set({ invoiceNumber: invoiceNumberToSet })
          if (titleValue) patch = patch.set({ title: titleValue })
          if (billToUpdate) patch = patch.set({ billTo: billToUpdate })
          if (shipToUpdate) patch = patch.set({ shipTo: shipToUpdate })
          if (invoiceDateValue) patch = patch.set({ invoiceDate: invoiceDateValue, dueDate: invoiceDateValue })
          if (typeof computedTaxRate === 'number') patch = patch.set({ taxRate: computedTaxRate })
          patch = patch.set({
            stripeLastSyncedAt: new Date().toISOString(),
            stripeSummary: buildStripeSummary({
              session,
              paymentIntent,
              eventType: 'reprocessStripeSession',
              eventCreated: paymentIntent?.created || session?.created || null,
            }),
          })
          await patch.commit({ autoGenerateArrayKeys: true })
          break
        } catch {}
      }
    }

    // Optional: trigger fulfillment when paid and we have shipping
    let fulfillCalled = false
    if (autoFulfill && orderId && paymentStatus === 'paid' && shippingAddress) {
      const b = resolveNetlifyBase()
      if (b) {
        try {
          const resp = await fetch(`${b}/.netlify/functions/fulfill-order`, { method: 'POST', headers: { 'Content-Type': 'application/json' }, body: JSON.stringify({ orderId }) })
          fulfillCalled = resp.ok
        } catch {}
      }
    }

    return {
      statusCode: 200,
      headers: { ...CORS, 'Content-Type': 'application/json' },
      body: JSON.stringify({
        ok: true,
        id,
        type: isCheckout ? 'checkout_session' : isPI ? 'payment_intent' : 'unknown',
        orderId,
        invoiceId: invoiceId || null,
        paymentStatus,
        updated: Boolean(orderId),
        fulfillCalled,
      }),
    }
  } catch (e: any) {
    return { statusCode: 500, headers: { ...CORS, 'Content-Type': 'application/json' }, body: JSON.stringify({ error: e?.message || 'Reprocess failed' }) }
  }
}

// Netlify picks up the named export automatically; avoid duplicate exports.<|MERGE_RESOLUTION|>--- conflicted
+++ resolved
@@ -293,17 +293,6 @@
     const invoiceId = (meta['sanity_invoice_id'] || '').toString().trim()
     const metadataOrderNumberRaw = (meta['order_number'] || meta['orderNo'] || meta['website_order_number'] || '').toString().trim()
     const metadataInvoiceNumber = (meta['sanity_invoice_number'] || meta['invoice_number'] || '').toString().trim()
-<<<<<<< HEAD
-    const shippingDetails = await resolveStripeShippingDetails({
-      metadata: meta,
-      session,
-      paymentIntent,
-      fallbackAmount: amountShipping,
-      stripe,
-    })
-    if (shippingDetails.amount !== undefined) {
-      amountShipping = shippingDetails.amount
-=======
     const metadataShippingAmountRaw = (meta['shipping_amount'] || meta['shippingAmount'] || '').toString().trim()
     const metadataShippingCarrier = (meta['shipping_carrier'] || meta['shippingCarrier'] || '').toString().trim() || undefined
     const metadataShippingServiceCode = (meta['shipping_service_code'] || meta['shipping_service'] || meta['shippingService'] || '').toString().trim() || undefined
@@ -320,7 +309,6 @@
     })()
     if (shippingAmountFromMetadata !== undefined) {
       amountShipping = shippingAmountFromMetadata
->>>>>>> 08c8876a
     }
     const userIdMeta = (
       meta['auth0_user_id'] ||
@@ -440,17 +428,12 @@
         estimatedDeliveryDate: shippingDetails.estimatedDeliveryDate,
       }
     }
-<<<<<<< HEAD
-    if (shippingDetails.currency) {
-      baseDoc.selectedShippingCurrency = shippingDetails.currency
-=======
     if (shippingAmountFromMetadata !== undefined) {
       baseDoc.amountShipping = shippingAmountFromMetadata
     }
 
     if (metadataShippingCarrier) {
       baseDoc.shippingCarrier = metadataShippingCarrier
->>>>>>> 08c8876a
     }
     if (shippingDetails.deliveryDays !== undefined) {
       baseDoc.shippingDeliveryDays = shippingDetails.deliveryDays
