import type {Handler} from '@netlify/functions'
import Stripe from 'stripe'
import type {CartItem} from '../lib/cartEnrichment'
import {createClient} from '@sanity/client'
import {randomUUID} from 'crypto'
import {generatePackingSlipAsset} from '../lib/packingSlip'
import {syncOrderToShipStation} from '../lib/shipstation'
import {mapStripeLineItem} from '../lib/stripeCartItem'
import {enrichCartItemsFromSanity} from '../lib/cartEnrichment'
import {updateCustomerProfileForOrder} from '../lib/customerSnapshot'
import {buildStripeSummary} from '../lib/stripeSummary'
import {resolveStripeShippingDetails} from '../lib/stripeShipping'
import {normalizeMetadataEntries} from '@fas/sanity-config/utils/cartItemDetails'
import {
  hydrateDiscountResources,
  removeCustomerDiscountRecord,
  syncCustomerDiscountRecord,
} from '../lib/customerDiscounts'

// Netlify delivers body as string; may be base64-encoded
function getRawBody(event: any): Buffer {
  const body = event.body || ''
  if (event.isBase64Encoded) return Buffer.from(body, 'base64')
  return Buffer.from(body)
}

function idVariants(id?: string): string[] {
  if (!id) return []
  const ids = [id]
  if (id.startsWith('drafts.')) ids.push(id.replace('drafts.', ''))
  else ids.push(`drafts.${id}`)
  return Array.from(new Set(ids))
}

function createOrderSlug(source?: string | null, fallback?: string | null): string | null {
  const raw = (source || fallback || '').toString().trim()
  if (!raw) return null
  const slug = raw
    .toLowerCase()
    .replace(/[^a-z0-9]+/g, '-')
    .replace(/^-+|-+$/g, '')
    .slice(0, 96)
  return slug || null
}

const ORDER_NUMBER_PREFIX = 'FAS'
const QUOTE_NUMBER_PREFIX = 'QT'

const FAILED_CHECKOUT_PAYMENT_STATUSES = new Set([
  'failed',
  'unpaid',
  'requires_payment_method',
  'requires_action',
  'requires_customer_action',
  'requires_source',
  'requires_source_action',
  'requires_confirmation',
])

function sanitizeOrderNumber(value?: string | null): string | undefined {
  if (!value) return undefined
  const trimmed = value.toString().trim().toUpperCase()
  if (!trimmed) return undefined
  if (/^FAS-\d{6}$/.test(trimmed)) return trimmed
  const digits = trimmed.replace(/\D/g, '')
  if (digits.length >= 6) return `${ORDER_NUMBER_PREFIX}-${digits.slice(-6)}`
  return undefined
}

function candidateFromSessionId(id?: string | null): string | undefined {
  if (!id) return undefined
  const core = id
    .toString()
    .trim()
    .replace(/^cs_(?:test|live)_/i, '')
  const digits = core.replace(/\D/g, '')
  if (digits.length >= 6) return `${ORDER_NUMBER_PREFIX}-${digits.slice(-6)}`
  return undefined
}

async function generateRandomOrderNumber(): Promise<string> {
  for (let attempt = 0; attempt < 8; attempt += 1) {
    const candidate = `${ORDER_NUMBER_PREFIX}-${Math.floor(Math.random() * 1_000_000)
      .toString()
      .padStart(6, '0')}`
    try {
      const existing = await sanity.fetch<number>(
        'count(*[_type == "order" && orderNumber == $num]) + count(*[_type == "invoice" && (orderNumber == $num || invoiceNumber == $num)])',
        {num: candidate},
      )
      if (!Number(existing)) return candidate
    } catch (err) {
      console.warn('stripeWebhook: order number uniqueness check failed', err)
      return candidate
    }
  }
  return `${ORDER_NUMBER_PREFIX}-${String(Math.floor(Date.now() % 1_000_000)).padStart(6, '0')}`
}

function sanitizeQuoteNumber(value?: string | null): string | undefined {
  if (!value) return undefined
  const trimmed = value.toString().trim().toUpperCase()
  if (!trimmed) return undefined
  if (/^QT-\d{6}$/.test(trimmed)) return trimmed
  const digits = trimmed.replace(/\D/g, '')
  if (digits.length >= 6) return `${QUOTE_NUMBER_PREFIX}-${digits.slice(-6)}`
  return undefined
}

async function generateRandomQuoteNumber(): Promise<string> {
  for (let attempt = 0; attempt < 8; attempt += 1) {
    const randomValue = Math.floor(Math.random() * 1_000_000)
    const candidate = `${QUOTE_NUMBER_PREFIX}-${randomValue.toString().padStart(6, '0')}`
    try {
      const existing = await sanity.fetch<number>(
        'count(*[_type == "quote" && quoteNumber == $num])',
        {num: candidate},
      )
      if (!Number(existing)) return candidate
    } catch (err) {
      console.warn('stripeWebhook: quote number uniqueness check failed', err)
      return candidate
    }
  }
  return `${QUOTE_NUMBER_PREFIX}-${String(Math.floor(Date.now() % 1_000_000)).padStart(6, '0')}`
}

async function resolveOrderNumber(options: {
  metadataOrderNumber?: string
  invoiceNumber?: string
  fallbackId?: string
}): Promise<string> {
  const candidates = [
    sanitizeOrderNumber(options.metadataOrderNumber),
    sanitizeOrderNumber(options.invoiceNumber),
    candidateFromSessionId(options.fallbackId),
  ].filter(Boolean) as string[]
  if (candidates.length > 0) return candidates[0]
  return generateRandomOrderNumber()
}

type EventRecordInput = {
  eventType: string
  status?: string
  label?: string
  message?: string
  amount?: number
  currency?: string
  stripeEventId?: string
  metadata?: Record<string, unknown> | null
  occurredAt?: number | string | null
}

const safeJsonStringify = (value: unknown, maxLength = 15000): string | undefined => {
  if (!value) return undefined

  try {
    const json = JSON.stringify(value, null, 2)
    if (!json) return undefined
    if (json.length > maxLength) return `${json.slice(0, maxLength - 3)}...`
    return json
  } catch {
    return undefined
  }
}

const toIsoTimestamp = (value?: number | string | null): string => {
  if (typeof value === 'number' && Number.isFinite(value)) {
    if (value > 10_000_000_000) return new Date(value).toISOString()
    return new Date(value * 1000).toISOString()
  }
  if (typeof value === 'string' && value.trim()) {
    const parsed = Number(value)
    if (Number.isFinite(parsed)) {
      return toIsoTimestamp(parsed)
    }
    return new Date(value).toISOString()
  }
  return new Date().toISOString()
}

const isoDateOnly = (iso?: string | null): string | undefined => {
  if (!iso) return undefined
  const trimmed = iso.toString().trim()
  if (!trimmed) return undefined
  return trimmed.slice(0, 10)
}

const isoDateFromUnix = (value?: number | null): string | undefined => {
  const iso = unixToIso(value)
  return isoDateOnly(iso)
function pruneUndefined<T extends Record<string, any>>(input: T): T {
  const result: Record<string, any> = {}
  for (const [key, value] of Object.entries(input)) {
    if (value !== undefined) {
      result[key] = value
    }
  }
  return result as T
}

function firstString(values: Array<unknown>): string | undefined {
  for (const value of values) {
    if (typeof value === 'string' && value.trim()) {
      return value.trim()
    }
  }
  return undefined
}

function summarizeEventType(eventType?: string): string {
  if (!eventType) return 'Processed event'
  const friendly = eventType.replace(/[._]/g, ' ').replace(/\s+/g, ' ').trim()
  if (!friendly) return 'Processed event'
  return friendly.charAt(0).toUpperCase() + friendly.slice(1)
}

async function findInvoiceDocumentIdForEvent(input: {
  metadata?: Record<string, any> | null
  stripeInvoiceId?: string
  invoiceNumber?: string
  paymentIntentId?: string | null
}): Promise<string | null> {
  const metadata = (input.metadata || {}) as Record<string, string>
  const metaId = INVOICE_METADATA_ID_KEYS.map((key) => normalizeSanityId(metadata[key])).find(Boolean)
  if (metaId) {
    const docId = await sanity.fetch<string | null>(`*[_type == "invoice" && _id in $ids][0]._id`, {
      ids: idVariants(metaId),
    })
    if (docId) return docId
  }

  if (input.stripeInvoiceId) {
    const docId = await sanity.fetch<string | null>(
      `*[_type == "invoice" && stripeInvoiceId == $id][0]._id`,
      {id: input.stripeInvoiceId},
    )
    if (docId) return docId
  }

  const metaNumber = firstString(
    INVOICE_METADATA_NUMBER_KEYS.map((key) => metadata[key as keyof typeof metadata]),
  )
  const invoiceNumber = metaNumber || input.invoiceNumber
  if (invoiceNumber) {
    const docId = await sanity.fetch<string | null>(
      `*[_type == "invoice" && invoiceNumber == $num][0]._id`,
      {num: invoiceNumber},
    )
    if (docId) return docId
  }

  if (input.paymentIntentId) {
    const docId = await sanity.fetch<string | null>(
      `*[_type == "invoice" && paymentIntentId == $pi][0]._id`,
      {pi: input.paymentIntentId},
    )
    if (docId) return docId
  }

  return null
}

async function findOrderDocumentIdForEvent(input: {
  metadata?: Record<string, any> | null
  paymentIntentId?: string | null
  chargeId?: string | null
  sessionId?: string | null
  invoiceDocId?: string | null
  invoiceNumber?: string | null
}): Promise<string | null> {
  const metadata = (input.metadata || {}) as Record<string, string>
  const metaId = ORDER_METADATA_ID_KEYS.map((key) => normalizeSanityId(metadata[key])).find(Boolean)
  if (metaId) {
    const docId = await sanity.fetch<string | null>(`*[_type == "order" && _id in $ids][0]._id`, {
      ids: idVariants(metaId),
    })
    if (docId) return docId
  }

  if (input.invoiceDocId) {
    const docId = await sanity.fetch<string | null>(
      `*[_type == "order" && invoiceRef._ref == $invoiceId][0]._id`,
      {invoiceId: input.invoiceDocId},
    )
    if (docId) return docId
  }

  const metaOrderNumber = firstString(
    ORDER_METADATA_NUMBER_KEYS.map((key) => metadata[key as keyof typeof metadata]),
  )
  const invoiceNumber = input.invoiceNumber || metaOrderNumber
  if (invoiceNumber) {
    const docId = await sanity.fetch<string | null>(
      `*[_type == "order" && orderNumber == $num][0]._id`,
      {num: invoiceNumber},
    )
    if (docId) return docId
  }

  if (input.paymentIntentId || input.chargeId || input.sessionId) {
    const docId = await sanity.fetch<string | null>(
      `*[_type == "order" && (
        ($pi != '' && paymentIntentId == $pi) ||
        ($charge != '' && chargeId == $charge) ||
        ($session != '' && stripeSessionId == $session)
      )][0]._id`,
      {
        pi: input.paymentIntentId || '',
        charge: input.chargeId || '',
        session: input.sessionId || '',
      },
    )
    if (docId) return docId
  }

  return null
}

async function recordStripeWebhookEvent(options: {
  event: Stripe.Event
  status: 'processed' | 'ignored' | 'error'
  summary?: string
}): Promise<void> {
  const {event, status, summary} = options
  if (!event?.id) return

  const payload = event.data?.object as Record<string, any> | undefined
  const metadata = (payload?.metadata || {}) as Record<string, string>

  const paymentIntentId = (() => {
    if (!payload) return undefined
    const raw = payload.payment_intent
    if (typeof raw === 'string') return raw
    if (raw && typeof raw === 'object' && typeof raw.id === 'string') return raw.id
    return undefined
  })()

  const chargeId = (() => {
    if (!payload) return undefined
    const raw = payload.charge
    if (typeof raw === 'string') return raw
    if (raw && typeof raw === 'object' && typeof raw.id === 'string') return raw.id
    const latestCharge = payload.latest_charge
    if (typeof latestCharge === 'string') return latestCharge
    if (latestCharge && typeof latestCharge === 'object' && typeof latestCharge.id === 'string') {
      return latestCharge.id
    }
    return undefined
  })()

  const sessionId = (() => {
    const candidates: Array<unknown> = SESSION_METADATA_KEYS.map((key) => metadata[key])
    candidates.push((payload as any)?.checkout_session)
    candidates.push((payload as any)?.session)
    for (const value of candidates) {
      if (typeof value === 'string' && value.trim()) {
        return value.trim()
      }
    }
    return undefined
  })()

  const invoiceNumberCandidate = (() => {
    if (typeof payload?.number === 'string' && payload.number.trim()) {
      return payload.number.trim()
    }
    const metaNumber = firstString(
      INVOICE_METADATA_NUMBER_KEYS.map((key) => metadata[key as keyof typeof metadata]),
    )
    if (metaNumber) return metaNumber
    const orderNumberMeta = firstString(
      ORDER_METADATA_NUMBER_KEYS.map((key) => metadata[key as keyof typeof metadata]),
    )
    return orderNumberMeta
  })()

  const invoiceDocId = await findInvoiceDocumentIdForEvent({
    metadata,
    stripeInvoiceId:
      payload && payload.object === 'invoice' && typeof payload.id === 'string'
        ? payload.id
        : undefined,
    invoiceNumber: invoiceNumberCandidate,
    paymentIntentId: paymentIntentId || null,
  })

  const orderDocId = await findOrderDocumentIdForEvent({
    metadata,
    paymentIntentId: paymentIntentId || null,
    chargeId: chargeId || null,
    sessionId: sessionId || null,
    invoiceDocId,
    invoiceNumber: invoiceNumberCandidate || null,
  })

  const metadataString = metadata && Object.keys(metadata).length > 0 ? safeJsonStringify(metadata) : undefined
  const rawPayload = payload ? safeJsonStringify(payload) : undefined
  const summaryText = summary || `Processed ${event.type}`

  const orderNumber = firstString(
    ORDER_METADATA_NUMBER_KEYS.map((key) => metadata[key as keyof typeof metadata]),
  )

  const document = pruneUndefined({
    _id: `${WEBHOOK_DOCUMENT_PREFIX}${event.id}`,
    _type: 'stripeWebhook',
    stripeEventId: event.id,
    eventType: event.type,
    status,
    summary: summaryText,
    occurredAt: toIsoTimestamp(event.created),
    processedAt: new Date().toISOString(),
    resourceType: typeof payload?.object === 'string' ? payload.object : undefined,
    resourceId: typeof payload?.id === 'string' ? payload.id : undefined,
    invoiceNumber: invoiceNumberCandidate,
    invoiceStatus: typeof payload?.status === 'string' ? payload.status : undefined,
    paymentIntentId,
    chargeId,
    customerId:
      typeof payload?.customer === 'string'
        ? payload.customer
        : payload?.customer && typeof payload.customer === 'object'
          ? (payload.customer as {id?: string}).id
          : undefined,
    requestId:
      typeof event.request === 'string'
        ? event.request
        : (event.request as Stripe.Event.Request | null | undefined)?.id,
    livemode: event.livemode ?? undefined,
    orderNumber,
    metadata: metadataString,
    rawPayload,
    orderId: orderDocId || undefined,
    invoiceId: invoiceDocId || undefined,
    orderRef: orderDocId ? {_type: 'reference', _ref: orderDocId} : undefined,
    invoiceRef: invoiceDocId ? {_type: 'reference', _ref: invoiceDocId} : undefined,
  })

  try {
    await sanity.createOrReplace(document, {autoGenerateArrayKeys: true})
  } catch (err) {
    console.warn('stripeWebhook: failed to record webhook event', err)
  }
}

const buildOrderEventRecord = (input: EventRecordInput) => {
  const event: Record<string, any> = {
    _type: 'orderEvent',
    _key: randomUUID(),
    type: input.eventType,
    createdAt: toIsoTimestamp(input.occurredAt),
  }
  if (input.status) event.status = input.status
  if (input.label) event.label = input.label
  if (input.message) event.message = input.message
  if (typeof input.amount === 'number' && Number.isFinite(input.amount)) event.amount = input.amount
  if (input.currency) event.currency = input.currency.toUpperCase()
  if (input.stripeEventId) event.stripeEventId = input.stripeEventId
  const metadataString = safeJsonStringify(input.metadata)
  if (metadataString) event.metadata = metadataString
  return event
}

const appendEventsToDocument = async (
  docId: string | null | undefined,
  field: string,
  events: Array<Record<string, any>>,
) => {
  if (!docId || !events.length) return
  try {
    await sanity
      .patch(docId)
      .setIfMissing({[field]: []})
      .append(field, events)
      .commit({autoGenerateArrayKeys: true})
  } catch (err) {
    console.warn(`stripeWebhook: failed to append ${field} on ${docId}`, err)
  }
}

const appendOrderEvent = async (
  orderId: string | null | undefined,
  event: EventRecordInput,
): Promise<void> => {
  if (!orderId) return
  await appendEventsToDocument(orderId, 'orderEvents', [buildOrderEventRecord(event)])
}

const appendExpiredCartEvent = async (
  docId: string | null | undefined,
  event: EventRecordInput | Record<string, any>,
): Promise<void> => {
  if (!docId) return
  const record =
    event && typeof event === 'object' && 'eventType' in event
      ? buildOrderEventRecord(event as EventRecordInput)
      : (event as Record<string, any>)
  await appendEventsToDocument(docId, 'events', [record])
}

type StripeWebhookCategory = 'source' | 'person' | 'issuing_dispute'

const humanizeSegments = (value: string) =>
  value
    .split(/[^a-z0-9]+/i)
    .filter(Boolean)
    .map((segment) => segment.charAt(0).toUpperCase() + segment.slice(1))
    .join(' ')

const recordStripeWebhookEvent = async (
  webhookEvent: Stripe.Event,
  category: StripeWebhookCategory,
): Promise<void> => {
  try {
    const dataObject = webhookEvent.data?.object as Record<string, any> | null
    const metadataString =
      dataObject && typeof dataObject === 'object' && 'metadata' in dataObject
        ? safeJsonStringify((dataObject as any).metadata, 6000)
        : undefined
    const dataSnapshot = dataObject ? safeJsonStringify(dataObject, 12000) : undefined
    const payloadSnapshot = safeJsonStringify(webhookEvent, 15000)
    const resourceId =
      dataObject && typeof dataObject === 'object' && typeof (dataObject as any).id === 'string'
        ? (dataObject as any).id
        : undefined
    const resourceType =
      dataObject &&
      typeof dataObject === 'object' &&
      typeof (dataObject as any).object === 'string'
        ? (dataObject as any).object
        : undefined
    let status: string | undefined
    if (dataObject && typeof dataObject === 'object') {
      const candidateStatus = (dataObject as any).status
      if (typeof candidateStatus === 'string') {
        status = candidateStatus
      } else if (typeof (dataObject as any).verification?.status === 'string') {
        status = (dataObject as any).verification.status
      }
    }
    const amount =
      dataObject && typeof (dataObject as any).amount === 'number'
        ? (dataObject as any).amount
        : undefined
    const currency =
      dataObject && typeof (dataObject as any).currency === 'string'
        ? (dataObject as any).currency.toUpperCase()
        : undefined
    const requestId =
      typeof webhookEvent.request === 'string'
        ? webhookEvent.request
        : webhookEvent.request?.id
    const categoryLabel = humanizeSegments(category)
    const remainder = webhookEvent.type.startsWith(`${category}.`)
      ? webhookEvent.type.slice(category.length + 1)
      : webhookEvent.type
    const actionLabel = humanizeSegments(remainder.replace(/\./g, ' '))
    const baseSummary = [categoryLabel, actionLabel].filter(Boolean).join(' ') || webhookEvent.type

    const doc = {
      _id: `stripeWebhookEvent.${webhookEvent.id}`,
      _type: 'stripeWebhookEvent',
      eventId: webhookEvent.id,
      eventType: webhookEvent.type,
      category,
      summary: resourceId ? `${baseSummary} • ${resourceId}` : baseSummary,
      status,
      livemode: Boolean(webhookEvent.livemode),
      amount,
      currency,
      resourceId,
      resourceType,
      requestId,
      apiVersion: webhookEvent.api_version || undefined,
      metadata: metadataString,
      data: dataSnapshot,
      payload: payloadSnapshot,
      createdAt: toIsoTimestamp(webhookEvent.created),
      receivedAt: new Date().toISOString(),
    }

    const cleanedDoc = Object.fromEntries(
      Object.entries(doc).filter(([, value]) => value !== undefined && value !== null),
    )

    await sanity.createOrReplace(cleanedDoc)
  } catch (err) {
    console.warn('stripeWebhook: failed to record generic webhook event', err)
  }
}

const buildMetadataEntries = (
  metadata: Record<string, string>,
): Array<{
  _type: 'stripeMetadataEntry'
  key: string
  value: string
}> =>
  normalizeMetadataEntries(metadata).map((entry) => ({
    _type: 'stripeMetadataEntry',
    key: entry.key,
    value: entry.value,
  }))

async function buildCartFromSessionLineItems(
  sessionId: string,
  metadata: Record<string, string>,
): Promise<CartItem[]> {
  if (!stripe) return []
  try {
    const items = await stripe.checkout.sessions.listLineItems(sessionId, {
      limit: 100,
      expand: ['data.price.product'],
    })
    const cartItems = (items?.data || []).map((li: Stripe.LineItem) => ({
      _type: 'orderCartItem',
      _key: randomUUID(),
      ...mapStripeLineItem(li, {sessionMetadata: metadata}),
    })) as CartItem[]
    return await enrichCartItemsFromSanity(cartItems, sanity)
  } catch (err) {
    console.warn('stripeWebhook: listLineItems failed', err)
    return []
  }
}

async function recordExpiredCart(
  session: Stripe.Checkout.Session,
  opts: {
    reason: string
    failureCode?: string
    failureMessage?: string
    stripeEventId?: string
    eventCreated?: number | null
    orderId?: string | null
  },
) {
  const metadata = (session.metadata || {}) as Record<string, string>
  const cart = await buildCartFromSessionLineItems(session.id, metadata)
  const email = (session.customer_details?.email || session.customer_email || '').toString().trim()
  const customerName =
    (session.customer_details?.name || (session.metadata?.customer_name as string) || email || '')
      .toString()
      .trim() || undefined
  const totalAmount = toMajorUnits(session.amount_total ?? undefined)
  const currency = (session.currency || '').toString().toUpperCase() || undefined
  const metadataEntries = buildMetadataEntries(metadata)
  const createdAt = unixToIso(session.created) || new Date().toISOString()
  const expiredAt = unixToIso(session.expires_at) || new Date().toISOString()
  const normalizedPaymentStatus = (session.payment_status || 'pending').toString()
  const paymentStatus =
    opts.reason === 'checkout.session.expired' || opts.failureCode === 'checkout.session.expired'
      ? 'expired'
      : normalizedPaymentStatus
  const eventMetadata: Record<string, string> = {...metadata}
  if (opts.orderId) {
    eventMetadata['sanity_order_id'] = opts.orderId
  }

  const baseDoc: Record<string, any> = {
    stripeSessionId: session.id,
    clientReferenceId: session.client_reference_id || undefined,
    status: 'expired',
    paymentStatus,
    customerEmail: email || undefined,
    customerName,
    stripeCustomerId: typeof session.customer === 'string' ? session.customer : undefined,
    totalAmount,
    currency,
    metadata: metadataEntries.length ? metadataEntries : undefined,
    cart: cart.length ? cart : undefined,
    stripeSummary: buildStripeSummary({
      session,
      failureCode: opts.failureCode,
      failureMessage: opts.failureMessage,
      eventType: opts.reason,
      eventCreated: opts.eventCreated,
    }),
    createdAt,
    expiredAt,
  }

  const existing = await sanity.fetch<{_id: string; status?: string} | null>(
    `*[_type == "expiredCart" && stripeSessionId == $sid][0]{_id, status}`,
    {sid: session.id},
  )

  if (existing?.status && existing.status !== 'expired') {
    baseDoc.status = existing.status
  }

  const eventRecord = buildOrderEventRecord({
    eventType: opts.reason,
    status: 'expired',
    label: 'Checkout expired',
    message: opts.failureMessage,
    stripeEventId: opts.stripeEventId,
    occurredAt: opts.eventCreated,
    metadata: eventMetadata,
    amount: totalAmount,
    currency,
  })

  if (existing?._id) {
    try {
      await sanity.patch(existing._id).set(baseDoc).commit({autoGenerateArrayKeys: true})
    } catch (err) {
      console.warn('stripeWebhook: failed to update expired cart record', err)
    }
    await appendExpiredCartEvent(existing._id, eventRecord)
    return existing._id
  }

  const docToCreate = {
    _type: 'expiredCart',
    ...baseDoc,
    cart: cart.length ? cart : undefined,
    metadata: metadataEntries.length ? metadataEntries : undefined,
    events: [eventRecord],
  }
  try {
    const created = await sanity.create(docToCreate, {autoGenerateArrayKeys: true})
    return created?._id || null
  } catch (err) {
    console.warn('stripeWebhook: failed to create expired cart record', err)
    return null
  }
}

async function markExpiredCartRecovered(
  stripeSessionId: string | undefined,
  orderId: string | null,
  eventInput: EventRecordInput,
): Promise<void> {
  if (!stripeSessionId) return
  const doc = await sanity.fetch<{_id: string} | null>(
    `*[_type == "expiredCart" && stripeSessionId == $sid][0]{_id}`,
    {sid: stripeSessionId},
  )
  if (!doc?._id) return
  const patchData: Record<string, any> = {
    status: 'recovered',
    recoveredAt: new Date().toISOString(),
  }
  if (orderId) {
    patchData.orderRef = {_type: 'reference', _ref: orderId}
  }
  try {
    await sanity.patch(doc._id).set(patchData).commit({autoGenerateArrayKeys: true})
  } catch (err) {
    console.warn('stripeWebhook: failed to mark expired cart as recovered', err)
  }
  await appendExpiredCartEvent(doc._id, eventInput)
}

const stripeKey = process.env.STRIPE_SECRET_KEY
const stripe = stripeKey ? new Stripe(stripeKey) : (null as any)
const RESEND_API_KEY = process.env.RESEND_API_KEY || ''

const sanity = createClient({
  projectId: process.env.SANITY_STUDIO_PROJECT_ID!,
  dataset: process.env.SANITY_STUDIO_DATASET!,
  apiVersion: '2024-04-10',
  token: process.env.SANITY_API_TOKEN as string,
  useCdn: false,
})

const money = (value?: number) =>
  typeof value === 'number' && Number.isFinite(value) ? `$${value.toFixed(2)}` : ''

const renderAddressHtml = (address?: any): string => {
  if (!address) return ''
  const lines = [
    address?.name,
    address?.addressLine1,
    address?.addressLine2,
    [address?.city, address?.state, address?.postalCode].filter(Boolean).join(', '),
    address?.country,
  ].filter((line) => Boolean(line && String(line).trim()))
  if (lines.length === 0) return ''
  return lines.map((line) => `<div>${line}</div>`).join('')
}

const renderAddressText = (address?: any): string => {
  if (!address) return ''
  const lines = [
    address?.name,
    address?.addressLine1,
    address?.addressLine2,
    [address?.city, address?.state, address?.postalCode].filter(Boolean).join(', '),
    address?.country,
  ].filter((line) => Boolean(line && String(line).trim()))
  return lines.join('\n')
}

const PRODUCT_METADATA_ID_KEYS = [
  'sanity_id',
  'sanityId',
  'sanity_document_id',
  'sanityDocId',
  'sanity_doc_id',
  'sanityProductId',
  'sanity_product_id',
  'sanityDocumentId',
  'document_id',
  'documentId',
  'product_document_id',
  'productDocumentId',
]

const PRODUCT_METADATA_SKU_KEYS = ['sku', 'SKU', 'product_sku', 'productSku', 'sanity_sku']
const PRODUCT_METADATA_SLUG_KEYS = ['sanity_slug', 'slug', 'product_slug', 'productSlug']

const INVOICE_METADATA_ID_KEYS = ['sanity_invoice_id', 'invoice_id', 'sanityInvoiceId', 'invoiceId']
const INVOICE_METADATA_NUMBER_KEYS = [
  'sanity_invoice_number',
  'invoice_number',
  'invoiceNumber',
  'sanityInvoiceNumber',
]

const QUOTE_METADATA_ID_KEYS = ['sanity_quote_id', 'quote_id', 'sanityQuoteId', 'quoteId']
const QUOTE_METADATA_NUMBER_KEYS = ['sanity_quote_number', 'quote_number', 'quoteNumber']

const PAYMENT_LINK_METADATA_ID_KEYS = [
  'sanity_payment_link_id',
  'payment_link_id',
  'sanityPaymentLinkId',
  'paymentLinkId',
]
const PAYMENT_LINK_METADATA_QUOTE_KEYS = ['sanity_quote_id', 'quote_id', 'quoteId', 'sanityQuoteId']
const PAYMENT_LINK_METADATA_ORDER_KEYS = ['sanity_order_id', 'order_id', 'orderId', 'sanityOrderId']
const INVOICE_METADATA_NUMBER_KEYS = [
  'sanity_invoice_number',
  'invoice_number',
  'invoiceNumber',
  'sanityInvoiceNumber',
]
const PRODUCT_METADATA_ID_KEYS = [
  'sanity_id',
  'sanityId',
  'sanity_document_id',
  'sanityDocId',
  'sanity_doc_id',
  'sanityProductId',
  'sanity_product_id',
  'sanityDocumentId',
  'document_id',
  'documentId',
  'product_document_id',
  'productDocumentId',
]
const ORDER_METADATA_NUMBER_KEYS = [
  'sanity_order_number',
  'order_number',
  'orderNumber',
  'sanityOrderNumber',
]
const SESSION_METADATA_KEYS = [
  'stripe_session_id',
  'stripeSessionId',
  'sanity_session_id',
  'session_id',
  'sessionId',
  'checkout_session_id',
]
const WEBHOOK_DOCUMENT_PREFIX = 'stripeWebhook.'

function isStripeProduct(
  product: Stripe.Product | Stripe.DeletedProduct | string | null | undefined,
): product is Stripe.Product {
  return Boolean(
    product &&
      typeof product === 'object' &&
      !('deleted' in product && (product as Stripe.DeletedProduct).deleted),
  )
}

function normalizeSanityId(value?: string | null): string | undefined {
  if (!value) return undefined
  const trimmed = value.toString().trim()
  if (!trimmed) return undefined
  return trimmed.startsWith('drafts.') ? trimmed.slice(7) : trimmed
}

function slugifyValue(value: string): string {
  return (
    value
      .toLowerCase()
      .replace(/[^a-z0-9]+/g, '-')
      .replace(/^-+|-+$/g, '')
      .slice(0, 96) || `product-${Math.random().toString(36).slice(2, 10)}`
  )
}

async function ensureUniqueProductSlug(baseSlug: string): Promise<string> {
  let slug = baseSlug || 'product'
  let suffix = 1
  while (suffix <= 20) {
    const exists = await sanity.fetch<number>(
      'count(*[_type == "product" && slug.current == $slug])',
      {slug},
    )
    if (!Number(exists)) return slug
    suffix += 1
    slug = `${baseSlug}-${suffix}`.slice(0, 96)
  }
  return `${baseSlug}-${Date.now()}`.slice(0, 96)
}

function toMajorUnits(amount?: number | null): number | undefined {
  if (typeof amount !== 'number' || !Number.isFinite(amount)) return undefined
  return amount / 100
}

function unixToIso(timestamp?: number | null): string | undefined {
  if (typeof timestamp !== 'number' || !Number.isFinite(timestamp) || timestamp <= 0)
    return undefined
  return new Date(timestamp * 1000).toISOString()
}

async function findProductDocumentId(opts: {
  metadata?: Record<string, string>
  stripeProductId?: string
  sku?: string
  slug?: string
}): Promise<string | null> {
  const meta = opts.metadata || {}

  const idCandidates = PRODUCT_METADATA_ID_KEYS.map((key) => normalizeSanityId(meta[key])).filter(
    Boolean,
  ) as string[]

  if (idCandidates.length > 0) {
    const variants = idCandidates.flatMap((id) => idVariants(id))
    const docId = await sanity.fetch<string | null>(`*[_type == "product" && _id in $ids][0]._id`, {
      ids: variants,
    })
    if (docId) return docId
  }

  if (opts.stripeProductId) {
    const docId = await sanity.fetch<string | null>(
      `*[_type == "product" && stripeProductId == $pid][0]._id`,
      {pid: opts.stripeProductId},
    )
    if (docId) return docId
  }

  const skuCandidates = [opts.sku, ...PRODUCT_METADATA_SKU_KEYS.map((key) => meta[key])]
    .map((value) => (value || '').toString().trim())
    .filter(Boolean)
  if (skuCandidates.length > 0) {
    const docId = await sanity.fetch<string | null>(
      `*[_type == "product" && sku in $skus][0]._id`,
      {skus: skuCandidates},
    )
    if (docId) return docId
  }

  const slugCandidates = [opts.slug, ...PRODUCT_METADATA_SLUG_KEYS.map((key) => meta[key])]
    .map((value) => (value || '').toString().trim())
    .filter(Boolean)
  if (slugCandidates.length > 0) {
    const docId = await sanity.fetch<string | null>(
      `*[_type == "product" && slug.current in $slugs][0]._id`,
      {slugs: slugCandidates},
    )
    if (docId) return docId
  }

  return null
}

async function ensureProductDocument(
  stripeProductId: string,
  metadata?: Record<string, string>,
): Promise<string | null> {
  let docId = await findProductDocumentId({stripeProductId, metadata})
  if (docId) return docId

  try {
    const product = await stripe.products.retrieve(stripeProductId)
    if (!isStripeProduct(product)) return null
    docId = await syncStripeProduct(product)
    return docId
  } catch (err) {
    console.warn('stripeWebhook: failed to retrieve Stripe product', err)
    return null
  }
}

function buildPriceSnapshot(price: Stripe.Price) {
  return {
    priceId: price.id,
    nickname: price.nickname || undefined,
    currency: price.currency ? price.currency.toUpperCase() : undefined,
    unitAmount: toMajorUnits(price.unit_amount),
    unitAmountRaw: typeof price.unit_amount === 'number' ? price.unit_amount : undefined,
    type: price.type,
    billingScheme: price.billing_scheme,
    recurringInterval: price.recurring?.interval || undefined,
    recurringIntervalCount: price.recurring?.interval_count ?? undefined,
    active: price.active,
    livemode: price.livemode,
    createdAt: unixToIso(price.created) || new Date().toISOString(),
  }
}

async function syncStripeProduct(product: Stripe.Product): Promise<string | null> {
  const metadata = (product.metadata || {}) as Record<string, string>
  const skuCandidates = [metadata.sku, metadata.SKU, metadata.product_sku, metadata.productSku]
    .map((value) => (value || '').toString().trim())
    .filter(Boolean)
  const slugMeta =
    metadata.sanity_slug || metadata.slug || metadata.product_slug || metadata.productSlug

  const existingId = await findProductDocumentId({
    metadata,
    stripeProductId: product.id,
    sku: skuCandidates[0],
    slug: slugMeta,
  })
  const updatedAt = unixToIso(product.updated) || new Date().toISOString()
  const defaultPriceId =
    typeof product.default_price === 'string' ? product.default_price : product.default_price?.id
  const sku = skuCandidates.find(Boolean)

  const setOps: Record<string, any> = {
    stripeProductId: product.id,
    stripeActive: product.active,
    stripeUpdatedAt: updatedAt,
  }
  if (defaultPriceId) setOps.stripeDefaultPriceId = defaultPriceId

  if (existingId) {
    const existing = await sanity.fetch<{title?: string; sku?: string}>(
      `*[_id == $id][0]{title, sku}`,
      {id: existingId},
    )
    let patch = sanity.patch(existingId).set(setOps)
    if (sku && !existing?.sku) patch = patch.set({sku})
    if (product.name && !existing?.title) patch = patch.set({title: product.name})
    try {
      await patch.commit({autoGenerateArrayKeys: true})
    } catch (err) {
      console.warn('stripeWebhook: failed to patch product', err)
    }
    return existingId
  }

  const title = product.name || metadata.title || 'Stripe Product'
  const baseSlug = slugifyValue(slugMeta || title)
  const slug = await ensureUniqueProductSlug(baseSlug)

  const payload: Record<string, any> = {
    _type: 'product',
    title,
    slug: {_type: 'slug', current: slug},
    availability: 'in_stock',
    stripeProductId: product.id,
    stripeActive: product.active,
    stripeUpdatedAt: updatedAt,
  }
  if (defaultPriceId) payload.stripeDefaultPriceId = defaultPriceId
  if (sku) payload.sku = sku

  try {
    const created = await sanity.create(payload as any, {autoGenerateArrayKeys: true})
    return created?._id || null
  } catch (err) {
    console.warn('stripeWebhook: failed to create product doc from Stripe product', err)
    return null
  }
}

async function syncStripePrice(price: Stripe.Price): Promise<void> {
  const productId = typeof price.product === 'string' ? price.product : price.product?.id
  if (!productId) return

  const productObject = typeof price.product === 'string' ? null : price.product
  const combinedMeta: Record<string, string> = {
    ...(isStripeProduct(productObject)
      ? ((productObject.metadata || {}) as Record<string, string>)
      : {}),
    ...(price.metadata || {}),
  }

  const docId = await ensureProductDocument(productId, combinedMeta)
  if (!docId) return

  const existing = await sanity.fetch<{stripePrices?: any[]}>(`*[_id == $id][0]{stripePrices}`, {
    id: docId,
  })
  const currentPrices = Array.isArray(existing?.stripePrices) ? existing!.stripePrices : []
  const snapshot = buildPriceSnapshot(price)
  const filtered = currentPrices.filter(
    (entry: any) => entry?.priceId !== snapshot.priceId && entry?._key !== snapshot.priceId,
  )
  filtered.push({_type: 'stripePriceSnapshot', _key: snapshot.priceId, ...snapshot})

  const setOps: Record<string, any> = {
    stripePrices: filtered,
    stripeProductId: productId,
    stripeUpdatedAt: new Date().toISOString(),
  }

  if (
    typeof price.active === 'boolean' &&
    price.type === 'one_time' &&
    typeof price.unit_amount === 'number'
  ) {
    const major = toMajorUnits(price.unit_amount)
    if (typeof major === 'number') setOps.price = major
  }

  if (isStripeProduct(productObject) && productObject.default_price) {
    const defaultPriceId =
      typeof productObject.default_price === 'string'
        ? productObject.default_price
        : productObject.default_price?.id
    if (defaultPriceId) setOps.stripeDefaultPriceId = defaultPriceId
  }

  try {
    await sanity.patch(docId).set(setOps).commit({autoGenerateArrayKeys: true})
  } catch (err) {
    console.warn('stripeWebhook: failed to upsert Stripe price snapshot', err)
  }
}

async function removeStripePrice(priceId: string, productId?: string): Promise<void> {
  if (!priceId) return
  let docId: string | null = null
  if (productId) docId = await findProductDocumentId({stripeProductId: productId})
  if (!docId) {
    docId = await sanity.fetch<string | null>(
      `*[_type == "product" && stripePrices[].priceId == $pid][0]._id`,
      {pid: priceId},
    )
  }
  if (!docId) return

  const existing = await sanity.fetch<{stripePrices?: any[]; stripeDefaultPriceId?: string}>(
    `*[_id == $id][0]{stripePrices, stripeDefaultPriceId}`,
    {id: docId},
  )
  const currentPrices = Array.isArray(existing?.stripePrices) ? existing!.stripePrices : []
  const filtered = currentPrices.filter(
    (entry: any) => entry?.priceId !== priceId && entry?._key !== priceId,
  )

  const setOps: Record<string, any> = {
    stripePrices: filtered,
    stripeUpdatedAt: new Date().toISOString(),
  }

  if (existing?.stripeDefaultPriceId === priceId) {
    setOps.stripeDefaultPriceId = filtered[0]?.priceId || undefined
  }

  try {
    await sanity.patch(docId).set(setOps).commit({autoGenerateArrayKeys: true})
  } catch (err) {
    console.warn('stripeWebhook: failed to remove Stripe price snapshot', err)
  }
}

async function findCustomerDocIdByStripeCustomerId(
  stripeCustomerId?: string | null,
): Promise<string | null> {
  if (!stripeCustomerId) return null
  try {
    const docId = await sanity.fetch<string | null>(
      `*[_type == "customer" && stripeCustomerId == $id][0]._id`,
      {id: stripeCustomerId},
    )
    return docId || null
  } catch (err) {
    console.warn('stripeWebhook: failed to lookup customer by Stripe ID', err)
    return null
  }
}

async function resolveCustomerReference(
  stripeCustomerId?: string | null,
  email?: string | null,
): Promise<{_type: 'reference'; _ref: string} | undefined> {
  let docId = await findCustomerDocIdByStripeCustomerId(stripeCustomerId)

  if (!docId && stripeCustomerId && stripe) {
    try {
      const customer = await stripe.customers.retrieve(stripeCustomerId)
      if (customer && !('deleted' in customer && customer.deleted)) {
        await syncStripeCustomer(customer as Stripe.Customer)
        docId = await findCustomerDocIdByStripeCustomerId(stripeCustomerId)
      }
    } catch (err) {
      console.warn('stripeWebhook: unable to hydrate Stripe customer record', err)
    }
  }

  if (!docId && email) {
    const normalizedEmail = email.toString().trim().toLowerCase()
    if (normalizedEmail) {
      try {
        docId = await sanity.fetch<string | null>(
          `*[_type == "customer" && defined(email) && lower(email) == $email][0]._id`,
          {email: normalizedEmail},
        )
      } catch (err) {
        console.warn('stripeWebhook: failed to lookup customer by email', err)
      }
    }
  }

  return docId ? {_type: 'reference', _ref: docId} : undefined
}

function mapStripeQuoteStatus(status?: string | null): string {
  const normalized = (status || '').toLowerCase()
  switch (normalized) {
    case 'open':
      return 'Sent'
    case 'accepted':
      return 'Approved'
    case 'canceled':
    case 'cancelled':
      return 'Cancelled'
    case 'draft':
    default:
      return 'Draft'
  }
}

function mapQuoteConversionStatus(status?: string | null): string {
  const normalized = (status || '').toLowerCase()
  switch (normalized) {
    case 'accepted':
      return 'Converted'
    case 'canceled':
    case 'cancelled':
      return 'Closed'
    default:
      return 'Open'
  }
}

function buildQuoteBillTo(quote: Stripe.Quote): Record<string, string> | undefined {
  const details = (quote as any)?.customer_details
  if (!details) return undefined
  const billTo: Record<string, string> = {}
  if (details.name) billTo.name = details.name
  if (details.email) billTo.email = details.email
  if (details.phone) billTo.phone = details.phone
  const address = details.address || null
  if (address?.line1) billTo.address_line1 = address.line1
  if (address?.line2) billTo.address_line2 = address.line2
  if (address?.city) billTo.city_locality = address.city
  if (address?.state) billTo.state_province = address.state
  if (address?.postal_code) billTo.postal_code = address.postal_code
  if (address?.country) billTo.country_code = address.country
  return Object.keys(billTo).length > 0 ? billTo : undefined
}

function buildQuoteShipTo(quote: Stripe.Quote): Record<string, string> | undefined {
  const quoteAny = quote as any
  const shipping = quoteAny?.shipping_details || quoteAny?.shipping
  if (!shipping) return undefined
  const shipTo: Record<string, string> = {}
  if (shipping.name) shipTo.name = shipping.name
  if (shipping.email) shipTo.email = shipping.email
  if (shipping.phone) shipTo.phone = shipping.phone
  const address = shipping.address || null
  if (address?.line1) shipTo.address_line1 = address.line1
  if (address?.line2) shipTo.address_line2 = address.line2
  if (address?.city) shipTo.city_locality = address.city
  if (address?.state) shipTo.state_province = address.state
  if (address?.postal_code) shipTo.postal_code = address.postal_code
  if (address?.country) shipTo.country_code = address.country
  return Object.keys(shipTo).length > 0 ? shipTo : undefined
}

async function listQuoteLineItems(quote: Stripe.Quote): Promise<Stripe.LineItem[]> {
  const expanded = ((quote as any)?.line_items?.data || []) as Stripe.LineItem[]
  if (Array.isArray(expanded) && expanded.length > 0) {
    return expanded
  }
  if (!stripe) return []
  try {
    const response = await stripe.quotes.listLineItems(quote.id, {
      limit: 100,
      expand: ['data.price.product'],
    })
    return (response?.data || []) as Stripe.LineItem[]
  } catch (err) {
    console.warn('stripeWebhook: failed to list quote line items', err)
    return []
  }
}

async function buildQuoteLineItems(quote: Stripe.Quote): Promise<any[]> {
  const metadata = (quote.metadata || {}) as Record<string, string>
  const lineItems = await listQuoteLineItems(quote)
  if (!lineItems.length) return []

  const built: any[] = []
  for (const lineItem of lineItems) {
    const mapped = mapStripeLineItem(lineItem, {sessionMetadata: metadata})
    const quantity = mapped.quantity ?? Number(lineItem.quantity || 1) || 1
    const totalAmount =
      toMajorUnits((lineItem as any)?.amount_total) ??
      (mapped.price !== undefined && quantity ? mapped.price * quantity : undefined)
    const unitPrice =
      mapped.price !== undefined
        ? mapped.price
        : totalAmount !== undefined
          ? totalAmount / quantity
          : undefined

    const priceObj = lineItem.price && typeof lineItem.price === 'object' ? (lineItem.price as Stripe.Price) : null
    const productObj =
      priceObj && priceObj.product && typeof priceObj.product === 'object'
        ? (priceObj.product as Stripe.Product)
        : null
    const stripeProductId =
      mapped.stripeProductId ||
      (typeof lineItem.price?.product === 'string'
        ? (lineItem.price as any).product
        : productObj?.id)

    let productDocId: string | null = null
    if (stripeProductId) {
      const productMetadata = (productObj?.metadata || {}) as Record<string, string>
      productDocId = await ensureProductDocument(stripeProductId, productMetadata)
    } else if (mapped.productSlug) {
      try {
        productDocId = await sanity.fetch<string | null>(
          `*[_type == "product" && slug.current == $slug][0]._id`,
          {slug: mapped.productSlug},
        )
      } catch (err) {
        console.warn('stripeWebhook: failed to resolve product by slug for quote line item', err)
      }
    }

    const item: Record<string, any> = {
      _type: 'quoteLineItem',
      _key: randomUUID(),
      kind: productDocId ? 'product' : 'custom',
      quantity,
    }

    if (productDocId) {
      item.product = {_type: 'reference', _ref: productDocId}
    }

    const name = mapped.name || mapped.productName || lineItem.description || 'Line item'
    if (name) {
      item.customName = name
      item.description = lineItem.description || mapped.description || name
    }
    if (mapped.sku) item.sku = mapped.sku
    if (unitPrice !== undefined && Number.isFinite(unitPrice)) item.unitPrice = Number(unitPrice.toFixed(2))
    if (totalAmount !== undefined && Number.isFinite(totalAmount)) item.lineTotal = Number(totalAmount.toFixed(2))

    built.push(item)
  }

  return built
}

async function appendQuoteTimelineEvent(
  quoteId: string | null | undefined,
  action: string,
  occurredAt?: number | string | null,
): Promise<void> {
  if (!quoteId || !action) return
  try {
    await sanity
      .patch(quoteId)
      .setIfMissing({timeline: []})
      .append('timeline', [
        {
          _type: 'quoteTimelineEvent',
          _key: randomUUID(),
          action,
          timestamp: toIsoTimestamp(occurredAt),
        },
      ])
      .commit({autoGenerateArrayKeys: true})
  } catch (err) {
    console.warn('stripeWebhook: failed to append quote timeline event', err)
  }
}

async function findQuoteDocumentId(opts: {
  stripeQuoteId?: string | null
  metadata?: Record<string, string>
  quoteNumber?: string | null
}): Promise<string | null> {
  const meta = opts.metadata || {}
  const idCandidates = QUOTE_METADATA_ID_KEYS.map((key) => normalizeSanityId(meta[key])).filter(Boolean) as string[]

  if (idCandidates.length > 0) {
    try {
      const docId = await sanity.fetch<string | null>(
        `*[_type == "quote" && _id in $ids][0]._id`,
        {ids: idCandidates.flatMap((id) => idVariants(id))},
      )
      if (docId) return docId
    } catch (err) {
      console.warn('stripeWebhook: failed to resolve quote by metadata id', err)
    }
  }

  if (opts.stripeQuoteId) {
    try {
      const docId = await sanity.fetch<string | null>(
        `*[_type == "quote" && stripeQuoteId == $id][0]._id`,
        {id: opts.stripeQuoteId},
      )
      if (docId) return docId
    } catch (err) {
      console.warn('stripeWebhook: failed to resolve quote by Stripe ID', err)
    }
  }

  const numberCandidates = [
    sanitizeQuoteNumber(opts.quoteNumber),
    ...QUOTE_METADATA_NUMBER_KEYS.map((key) => sanitizeQuoteNumber(meta[key])),
  ].filter(Boolean) as string[]

  if (numberCandidates.length > 0) {
    try {
      const docId = await sanity.fetch<string | null>(
        `*[_type == "quote" && quoteNumber in $numbers][0]._id`,
        {numbers: numberCandidates},
      )
      if (docId) return docId
    } catch (err) {
      console.warn('stripeWebhook: failed to resolve quote by number', err)
    }
  }

  return null
}

async function syncStripeQuote(
  quote: Stripe.Quote,
  opts: {eventType?: string; eventCreated?: number} = {},
): Promise<string | null> {
  const metadata = (quote.metadata || {}) as Record<string, string>
  const candidateQuoteNumber =
    sanitizeQuoteNumber(quote.number) ||
    QUOTE_METADATA_NUMBER_KEYS.map((key) => sanitizeQuoteNumber(metadata[key])).find(Boolean)

  let quoteId = await findQuoteDocumentId({
    stripeQuoteId: quote.id,
    metadata,
    quoteNumber: candidateQuoteNumber || null,
  })

  const billTo = buildQuoteBillTo(quote)
  const shipTo = buildQuoteShipTo(quote)
  const lineItems = await buildQuoteLineItems(quote)
  const subtotal = toMajorUnits((quote as any)?.amount_subtotal)
  const total = toMajorUnits((quote as any)?.amount_total)
  const taxAmount = toMajorUnits((quote as any)?.total_details?.amount_tax)
  const discountAmount = toMajorUnits((quote as any)?.total_details?.amount_discount)
  const discountType = discountAmount ? 'amount' : 'none'
  const stripeCustomerId =
    typeof quote.customer === 'string'
      ? quote.customer
      : (quote.customer as Stripe.Customer | undefined)?.id
  const customerEmail = ((quote as any)?.customer_details?.email || '') as string
  const quoteDate = isoDateFromUnix(quote.created)
  const expirationDate = isoDateFromUnix(quote.expires_at)
  const acceptedDate = isoDateFromUnix((quote as any)?.status_transitions?.accepted_at)
  const stripeQuotePdf = ((quote as any)?.pdf as string | undefined) || undefined
  const now = new Date().toISOString()

  if (!quoteId) {
    const quoteNumber = candidateQuoteNumber || (await generateRandomQuoteNumber())
    const payload: Record<string, any> = {
      _type: 'quote',
      quoteNumber,
      title: metadata.title || 'Stripe Quote',
      quoteDate: quoteDate || isoDateOnly(now),
      status: mapStripeQuoteStatus(quote.status),
      conversionStatus: mapQuoteConversionStatus(quote.status),
      createdAt: now,
      stripeQuoteId: quote.id,
      stripeQuoteStatus: quote.status || undefined,
      stripeQuoteNumber: quote.number || undefined,
      stripeCustomerId: stripeCustomerId || undefined,
      stripeLastSyncedAt: now,
    }
    if (billTo) payload.billTo = billTo
    if (shipTo) payload.shipTo = shipTo
    if (lineItems.length > 0) payload.lineItems = lineItems
    if (subtotal !== undefined) payload.subtotal = subtotal
    if (taxAmount !== undefined) payload.taxAmount = taxAmount
    if (total !== undefined) payload.total = total
    if (discountAmount !== undefined) {
      payload.discountType = discountType
      payload.discountValue = discountAmount
    }
    if (expirationDate) payload.expirationDate = expirationDate
    if (acceptedDate) payload.acceptedDate = acceptedDate
    if (stripeQuotePdf) payload.stripeQuotePdf = stripeQuotePdf

    const customerRef = await resolveCustomerReference(stripeCustomerId, customerEmail)
    if (customerRef) payload.customer = customerRef

    try {
      const created = await sanity.create(payload, {autoGenerateArrayKeys: true})
      quoteId = created?._id || null
    } catch (err) {
      console.warn('stripeWebhook: failed to create quote document', err)
      return null
    }
  }

  if (!quoteId) return null

  const setOps: Record<string, any> = {
    status: mapStripeQuoteStatus(quote.status),
    conversionStatus: mapQuoteConversionStatus(quote.status),
    stripeQuoteId: quote.id,
    stripeQuoteStatus: quote.status || undefined,
    stripeQuoteNumber: quote.number || undefined,
    stripeCustomerId: stripeCustomerId || undefined,
    stripeLastSyncedAt: now,
  }

  const existingQuote = await sanity.fetch<{quoteNumber?: string} | null>(
    `*[_type == "quote" && _id == $id][0]{quoteNumber}`,
    {id: quoteId},
  )
  if (!existingQuote?.quoteNumber && candidateQuoteNumber) {
    setOps.quoteNumber = candidateQuoteNumber
  }

  if (quoteDate) setOps.quoteDate = quoteDate
  if (expirationDate) setOps.expirationDate = expirationDate
  if (acceptedDate) setOps.acceptedDate = acceptedDate
  if (billTo) setOps.billTo = billTo
  if (shipTo) setOps.shipTo = shipTo
  if (lineItems.length > 0) setOps.lineItems = lineItems
  if (subtotal !== undefined) setOps.subtotal = subtotal
  if (taxAmount !== undefined) setOps.taxAmount = taxAmount
  if (total !== undefined) setOps.total = total
  if (discountAmount !== undefined) {
    setOps.discountType = discountType
    setOps.discountValue = discountAmount
  } else {
    setOps.discountType = 'none'
    setOps.discountValue = undefined
  }
  if ((quote as any)?.footer) setOps.customerMessage = (quote as any).footer
  if ((quote as any)?.header) setOps.paymentInstructions = (quote as any).header
  if (stripeQuotePdf) setOps.stripeQuotePdf = stripeQuotePdf

  const paymentLinkId =
    ((quote as any)?.payment_link as string | undefined) ||
    metadata.payment_link_id ||
    metadata.paymentLinkId
  if (paymentLinkId) setOps.stripePaymentLinkId = paymentLinkId

  const customerRef = await resolveCustomerReference(stripeCustomerId, customerEmail)
  if (customerRef) setOps.customer = customerRef

  try {
    await sanity.patch(quoteId).set(setOps).commit({autoGenerateArrayKeys: true})
  } catch (err) {
    console.warn('stripeWebhook: failed to update quote document', err)
  }

  await appendQuoteTimelineEvent(quoteId, opts.eventType || 'stripe.quote.sync', opts.eventCreated)

  return quoteId
}

async function fetchQuoteResource(resource: Stripe.Quote | string): Promise<Stripe.Quote | null> {
  if (!resource) return null
  const quoteId = typeof resource === 'string' ? resource : resource.id
  if (!quoteId) return typeof resource === 'object' ? resource : null
  if (!stripe) return typeof resource === 'object' ? resource : null
  try {
    const fresh = await stripe.quotes.retrieve(quoteId, {
      expand: ['line_items.data.price.product', 'customer'],
    })
    return fresh as Stripe.Quote
  } catch (err) {
    console.warn('stripeWebhook: failed to retrieve quote resource', err)
    return typeof resource === 'object' ? resource : null
  }
}

async function findPaymentLinkDocumentId(opts: {
  stripePaymentLinkId?: string | null
  metadata?: Record<string, string>
}): Promise<string | null> {
  const meta = opts.metadata || {}
  const idCandidates = PAYMENT_LINK_METADATA_ID_KEYS.map((key) => normalizeSanityId(meta[key])).filter(
    Boolean,
  ) as string[]

  if (idCandidates.length > 0) {
    try {
      const docId = await sanity.fetch<string | null>(
        `*[_type == "paymentLink" && _id in $ids][0]._id`,
        {ids: idCandidates.flatMap((id) => idVariants(id))},
      )
      if (docId) return docId
    } catch (err) {
      console.warn('stripeWebhook: failed to resolve payment link by metadata id', err)
    }
  }

  if (opts.stripePaymentLinkId) {
    try {
      const docId = await sanity.fetch<string | null>(
        `*[_type == "paymentLink" && stripePaymentLinkId == $id][0]._id`,
        {id: opts.stripePaymentLinkId},
      )
      if (docId) return docId
    } catch (err) {
      console.warn('stripeWebhook: failed to resolve payment link by Stripe ID', err)
    }
  }

  return null
}

async function buildPaymentLinkLineItems(paymentLink: Stripe.PaymentLink): Promise<CartItem[]> {
  if (!stripe) return []
  try {
    const response = await stripe.paymentLinks.listLineItems(paymentLink.id, {
      limit: 100,
      expand: ['data.price.product'],
    })
    const metadata = (paymentLink.metadata || {}) as Record<string, string>
    const items = (response?.data || []).map((lineItem) => ({
      _type: 'orderCartItem',
      _key: randomUUID(),
      ...mapStripeLineItem(lineItem, {sessionMetadata: metadata}),
    })) as CartItem[]
    return await enrichCartItemsFromSanity(items, sanity)
  } catch (err) {
    console.warn('stripeWebhook: failed to list payment link line items', err)
    return []
  }
}

async function fetchPaymentLinkResource(
  resource: Stripe.PaymentLink | string,
): Promise<Stripe.PaymentLink | null> {
  if (!resource) return null
  const paymentLinkId = typeof resource === 'string' ? resource : resource.id
  if (!paymentLinkId) return typeof resource === 'object' ? resource : null
  if (!stripe) return typeof resource === 'object' ? resource : null
  try {
    const fresh = await stripe.paymentLinks.retrieve(paymentLinkId)
    return fresh as Stripe.PaymentLink
  } catch (err) {
    console.warn('stripeWebhook: failed to retrieve payment link resource', err)
    return typeof resource === 'object' ? resource : null
  }
}

async function syncStripePaymentLink(
  paymentLink: Stripe.PaymentLink,
  opts: {eventType?: string; eventCreated?: number} = {},
): Promise<string | null> {
  const metadata = (paymentLink.metadata || {}) as Record<string, string>
  let paymentLinkId = await findPaymentLinkDocumentId({
    stripePaymentLinkId: paymentLink.id,
    metadata,
  })

  const lineItems = await buildPaymentLinkLineItems(paymentLink)
  const metadataEntries = buildMetadataEntries(metadata)
  const status = paymentLink.active ? 'active' : 'inactive'
  const title = metadata.title || paymentLink.url || paymentLink.id
  const now = new Date().toISOString()

  let quoteDocId = await findQuoteDocumentId({
    metadata,
    stripeQuoteId: metadata.stripe_quote_id || metadata.quote_id || metadata.quoteId || null,
  })
  if (!quoteDocId) {
    const quoteCandidate = PAYMENT_LINK_METADATA_QUOTE_KEYS.map((key) =>
      normalizeSanityId(metadata[key]),
    ).find(Boolean)
    if (quoteCandidate) {
      try {
        quoteDocId = await sanity.fetch<string | null>(
          `*[_type == "quote" && _id in $ids][0]._id`,
          {ids: idVariants(quoteCandidate)},
        )
      } catch (err) {
        console.warn('stripeWebhook: failed to resolve quote reference for payment link', err)
      }
    }
  }
  let orderDocId: string | null = null
  const orderIdCandidate = PAYMENT_LINK_METADATA_ORDER_KEYS.map((key) => normalizeSanityId(metadata[key])).find(
    Boolean,
  )
  if (orderIdCandidate) {
    try {
      orderDocId = await sanity.fetch<string | null>(
        `*[_type == "order" && _id in $ids][0]._id`,
        {ids: idVariants(orderIdCandidate)},
      )
    } catch (err) {
      console.warn('stripeWebhook: failed to resolve order for payment link', err)
    }
  }

  const customerEmail =
    (metadata.customer_email || metadata.email || metadata.billing_email || '') as string
  const stripeCustomerId = metadata.stripe_customer_id || metadata.customer_id || undefined
  const customerRef = await resolveCustomerReference(stripeCustomerId, customerEmail)

  const baseSet: Record<string, any> = {
    title,
    stripePaymentLinkId: paymentLink.id,
    status,
    url: paymentLink.url || undefined,
    livemode: paymentLink.livemode ?? undefined,
    active: paymentLink.active,
    metadata: metadataEntries.length ? metadataEntries : undefined,
    lineItems: lineItems.length ? lineItems : undefined,
    stripeLastSyncedAt: now,
    afterCompletion: safeJsonStringify(paymentLink.after_completion) || undefined,
  }

  if (customerRef) baseSet.customerRef = customerRef
  if (quoteDocId) baseSet.quoteRef = {_type: 'reference', _ref: quoteDocId}
  if (orderDocId) baseSet.orderRef = {_type: 'reference', _ref: orderDocId}

  if (!paymentLinkId) {
    const payload: Record<string, any> = {
      _type: 'paymentLink',
      ...baseSet,
    }
    try {
      const created = await sanity.create(payload, {autoGenerateArrayKeys: true})
      paymentLinkId = created?._id || null
    } catch (err) {
      console.warn('stripeWebhook: failed to create payment link document', err)
      return null
    }
  } else {
    try {
      await sanity.patch(paymentLinkId).set(baseSet).commit({autoGenerateArrayKeys: true})
    } catch (err) {
      console.warn('stripeWebhook: failed to update payment link document', err)
    }
  }

  if (paymentLinkId && quoteDocId) {
    try {
      await sanity
        .patch(quoteDocId)
        .set({
          stripePaymentLinkId: paymentLink.id,
          stripePaymentLinkUrl: paymentLink.url || undefined,
          paymentLinkRef: {_type: 'reference', _ref: paymentLinkId},
        })
        .commit({autoGenerateArrayKeys: true})
      await appendQuoteTimelineEvent(
        quoteDocId,
        opts.eventType || 'stripe.payment_link.sync',
        opts.eventCreated,
      )
    } catch (err) {
      console.warn('stripeWebhook: failed to link payment link to quote', err)
    }
  }

  return paymentLinkId
}

async function syncCustomerPaymentMethod(paymentMethod: Stripe.PaymentMethod): Promise<void> {
  const paymentMethodId = paymentMethod.id
  if (!paymentMethodId) return

  const stripeCustomerId =
    typeof paymentMethod.customer === 'string'
      ? paymentMethod.customer
      : (paymentMethod.customer as Stripe.Customer | undefined)?.id

  let targetDocIds: string[] = []
  const billingEmail = paymentMethod.billing_details?.email || null
  const now = new Date().toISOString()

  if (stripeCustomerId) {
    let docId = await findCustomerDocIdByStripeCustomerId(stripeCustomerId)
    if (!docId && stripe) {
      try {
        const customer = await stripe.customers.retrieve(stripeCustomerId)
        if (customer && !('deleted' in customer && customer.deleted)) {
          await syncStripeCustomer(customer as Stripe.Customer)
          docId = await findCustomerDocIdByStripeCustomerId(stripeCustomerId)
        }
      } catch (err) {
        console.warn('stripeWebhook: unable to reload customer for payment method', err)
      }
    }
    if (docId) targetDocIds.push(docId)
  }

  if (targetDocIds.length === 0 && billingEmail) {
    const normalizedEmail = billingEmail.toString().trim().toLowerCase()
    if (normalizedEmail) {
      try {
        const docId = await sanity.fetch<string | null>(
          `*[_type == "customer" && defined(email) && lower(email) == $email][0]._id`,
          {email: normalizedEmail},
        )
        if (docId) targetDocIds.push(docId)
      } catch (err) {
        console.warn('stripeWebhook: failed to find customer by billing email', err)
      }
    }
  }

  if (targetDocIds.length === 0) return

  const card = paymentMethod.card
  const wallet = card?.wallet && typeof card.wallet === 'object' ? Object.keys(card.wallet)[0] : undefined
  const createdAt = isoDateFromUnix(paymentMethod.created) || new Date().toISOString()

  for (const docId of targetDocIds) {
    let existing: {stripePaymentMethods?: any[]} | null = null
    try {
      existing = await sanity.fetch<{stripePaymentMethods?: any[]} | null>(
        `*[_type == "customer" && _id == $id][0]{stripePaymentMethods}`,
        {id: docId},
      )
    } catch (err) {
      console.warn('stripeWebhook: failed to load existing payment methods', err)
    }

    const current = Array.isArray(existing?.stripePaymentMethods) ? existing!.stripePaymentMethods : []
    const filtered = current.filter(
      (entry: any) => entry?.id !== paymentMethodId && entry?._key !== paymentMethodId,
    )
    filtered.unshift({
      _type: 'stripePaymentMethod',
      _key: paymentMethodId,
      id: paymentMethodId,
      type: paymentMethod.type || 'card',
      brand: card?.brand || 'Card on file',
      last4: card?.last4 || '',
      expMonth: card?.exp_month ?? undefined,
      expYear: card?.exp_year ?? undefined,
      funding: card?.funding || undefined,
      fingerprint: card?.fingerprint || undefined,
      wallet: wallet || undefined,
      customerId: stripeCustomerId || undefined,
      billingName: paymentMethod.billing_details?.name || undefined,
      billingEmail: billingEmail || undefined,
      billingZip: paymentMethod.billing_details?.address?.postal_code || undefined,
      createdAt,
      livemode: paymentMethod.livemode ?? undefined,
      isDefault: Boolean(
        (paymentMethod.metadata as any)?.is_default === 'true' ||
          (paymentMethod.metadata as any)?.default_payment_method === 'true',
      ),
    })

    try {
      await sanity
        .patch(docId)
        .set({
          stripePaymentMethods: filtered,
          stripeLastSyncedAt: now,
        })
        .commit({autoGenerateArrayKeys: true})
    } catch (err) {
      console.warn('stripeWebhook: failed to upsert customer payment method', err)
    }
  }
}

async function removeCustomerPaymentMethod(paymentMethodId: string): Promise<void> {
  if (!paymentMethodId) return
  let customers: Array<{_id: string; stripePaymentMethods?: any[]}> = []
  try {
    customers =
      (await sanity.fetch(
        `*[_type == "customer" && stripePaymentMethods[].id == $id]{_id, stripePaymentMethods}`,
        {id: paymentMethodId},
      )) || []
  } catch (err) {
    console.warn('stripeWebhook: failed to lookup customers for payment method removal', err)
    return
  }

  for (const customer of customers) {
    const current = Array.isArray(customer.stripePaymentMethods)
      ? customer.stripePaymentMethods
      : []
    const filtered = current.filter(
      (entry: any) => entry?.id !== paymentMethodId && entry?._key !== paymentMethodId,
    )
    try {
      await sanity
        .patch(customer._id)
        .set({stripePaymentMethods: filtered})
        .commit({autoGenerateArrayKeys: true})
    } catch (err) {
      console.warn('stripeWebhook: failed to remove payment method from customer', err)
    }
  }
}

function mapInvoiceStatus(stripeStatus?: string | null): string | undefined {
  switch (stripeStatus) {
    case 'draft':
    case 'open':
    case 'unpaid':
      return 'pending'
    case 'paid':
      return 'paid'
    case 'uncollectible':
    case 'void':
    case 'canceled':
      return 'cancelled'
    default:
      return undefined
  }
}

async function syncStripeInvoice(invoice: Stripe.Invoice): Promise<void> {
  const invoiceRecord = invoice as Stripe.Invoice & {
    amount_subtotal?: number
    amount_tax?: number
    customer_details?: {email?: string | null}
    payment_intent?: string | Stripe.PaymentIntent
  }

  const metadata = (invoice.metadata || {}) as Record<string, string>
  const metaId = INVOICE_METADATA_ID_KEYS.map((key) => normalizeSanityId(metadata[key])).find(
    Boolean,
  )

  let docId: string | null = null

  if (metaId) {
    docId = await sanity.fetch<string | null>(`*[_type == "invoice" && _id in $ids][0]._id`, {
      ids: idVariants(metaId),
    })
  }

  if (!docId && invoice.id) {
    docId = await sanity.fetch<string | null>(
      `*[_type == "invoice" && stripeInvoiceId == $id][0]._id`,
      {id: invoice.id},
    )
  }

  if (!docId && invoice.number) {
    docId = await sanity.fetch<string | null>(
      `*[_type == "invoice" && invoiceNumber == $num][0]._id`,
      {num: invoice.number},
    )
  }

  if (!docId) return

  const existingInvoice = await sanity.fetch<{status?: string} | null>(
    `*[_type == "invoice" && _id == $id][0]{status}`,
    {id: docId},
  )
  const existingStatus = existingInvoice?.status

  const setOps: Record<string, any> = {
    stripeInvoiceId: invoice.id,
    stripeInvoiceStatus: invoice.status || undefined,
    stripeHostedInvoiceUrl: invoice.hosted_invoice_url || undefined,
    stripeInvoicePdf: invoice.invoice_pdf || undefined,
    stripeLastSyncedAt: new Date().toISOString(),
  }

  const subtotal = toMajorUnits(invoiceRecord.amount_subtotal || undefined)
  if (typeof subtotal === 'number') setOps.amountSubtotal = subtotal
  const tax = toMajorUnits(invoiceRecord.amount_tax || undefined)
  if (typeof tax === 'number') setOps.amountTax = tax
  const total = typeof invoice.total === 'number' ? toMajorUnits(invoice.total) : undefined
  if (typeof total === 'number') setOps.total = total
  if (invoice.currency) setOps.currency = invoice.currency.toUpperCase()

  const mappedStatus = mapInvoiceStatus(invoice.status)
  if (mappedStatus) {
    const isTerminalStatus = existingStatus === 'refunded' || existingStatus === 'cancelled'
    const isStatusChange = mappedStatus !== existingStatus
    if (!isTerminalStatus || !isStatusChange) {
      setOps.status = mappedStatus
    }
  }

  const email = invoice.customer_email || invoiceRecord.customer_details?.email || undefined
  if (email) setOps.customerEmail = email

  if (invoiceRecord.payment_intent) {
    setOps.paymentIntentId =
      typeof invoiceRecord.payment_intent === 'string'
        ? invoiceRecord.payment_intent
        : invoiceRecord.payment_intent.id
  }

  if (invoice.hosted_invoice_url) setOps.receiptUrl = invoice.hosted_invoice_url

  if (typeof invoice.due_date === 'number' && Number.isFinite(invoice.due_date)) {
    setOps.dueDate = new Date(invoice.due_date * 1000).toISOString().slice(0, 10)
  }

  if (typeof invoice.created === 'number' && Number.isFinite(invoice.created)) {
    setOps.invoiceDate = new Date(invoice.created * 1000).toISOString().slice(0, 10)
  }

  try {
    await sanity.patch(docId).set(setOps).commit({autoGenerateArrayKeys: true})
  } catch (err) {
    console.warn('stripeWebhook: failed to sync invoice doc', err)
  }
}

async function syncStripeInvoiceById(invoice: string | Stripe.Invoice | null | undefined): Promise<void> {
  if (!invoice || !stripe) return
  const invoiceId =
    typeof invoice === 'string' ? invoice : typeof invoice?.id === 'string' ? invoice.id : undefined
  if (!invoiceId) return
  try {
    const freshInvoice = await stripe.invoices.retrieve(invoiceId)
    await syncStripeInvoice(freshInvoice)
  } catch (err) {
    console.warn('stripeWebhook: failed to sync invoice by id', err)
  }
}

function splitName(fullName?: string | null): {firstName?: string; lastName?: string} {
  if (!fullName) return {}
  const name = fullName.toString().trim()
  if (!name) return {}
  const parts = name.split(/\s+/)
  if (parts.length === 1) return {firstName: parts[0]}
  return {firstName: parts[0], lastName: parts.slice(1).join(' ')}
}

function formatShippingAddress(shipping?: Stripe.Customer.Shipping | null): string | undefined {
  if (!shipping?.address) return undefined
  const lines: string[] = []
  if (shipping.name) lines.push(shipping.name)
  if (shipping.address.line1) lines.push(shipping.address.line1)
  if (shipping.address.line2) lines.push(shipping.address.line2)
  const cityLine = [shipping.address.city, shipping.address.state, shipping.address.postal_code]
    .filter(Boolean)
    .join(', ')
  if (cityLine) lines.push(cityLine)
  if (shipping.address.country) lines.push(shipping.address.country)
  return lines.filter(Boolean).join('\n') || undefined
}

function buildBillingAddress(address?: Stripe.Address | null, name?: string | null) {
  if (!address) return undefined
  const hasContent =
    address.line1 ||
    address.line2 ||
    address.city ||
    address.state ||
    address.postal_code ||
    address.country
  if (!hasContent) return undefined
  const street =
    [address.line1, address.line2].filter(Boolean).join(', ') || address.line1 || undefined
  return {
    _type: 'customerBillingAddress',
    name: name || undefined,
    street,
    city: address.city || undefined,
    state: address.state || undefined,
    postalCode: address.postal_code || undefined,
    country: address.country || undefined,
  }
}

async function syncStripeCustomer(customer: Stripe.Customer): Promise<void> {
  const emailRaw = (
    customer.email ||
    (customer.metadata as Record<string, string> | undefined)?.email ||
    ''
  )
    .toString()
    .trim()
  if (!emailRaw) return
  const email = emailRaw.toLowerCase()

  const existing = await sanity.fetch<{
    _id: string
    firstName?: string
    lastName?: string
    roles?: string[]
  }>(
    `*[_type == "customer" && defined(email) && lower(email) == $email][0]{_id, firstName, lastName, roles}`,
    {email},
  )

  const {firstName, lastName} = splitName(customer.name || customer.shipping?.name)
  const shippingText = formatShippingAddress(customer.shipping)
  const billingAddress = buildBillingAddress(
    customer.address,
    customer.name || customer.shipping?.name,
  )

  const setOps: Record<string, any> = {
    stripeCustomerId: customer.id,
    stripeLastSyncedAt: new Date().toISOString(),
  }

  if (shippingText) setOps.address = shippingText
  if (billingAddress) setOps.billingAddress = billingAddress
  if (customer.phone) setOps.phone = customer.phone
  if (firstName && !existing?.firstName) setOps.firstName = firstName
  if (lastName && !existing?.lastName) setOps.lastName = lastName

  if (existing?._id) {
    if (!Array.isArray(existing.roles) || existing.roles.length === 0) setOps.roles = ['customer']
    try {
      await sanity.patch(existing._id).set(setOps).commit({autoGenerateArrayKeys: true})
    } catch (err) {
      console.warn('stripeWebhook: failed to update customer doc', err)
    }
  } else {
    const payload: Record<string, any> = {
      _type: 'customer',
      email,
      roles: ['customer'],
      stripeCustomerId: customer.id,
      stripeLastSyncedAt: new Date().toISOString(),
    }
    if (firstName) payload.firstName = firstName
    if (lastName) payload.lastName = lastName
    if (customer.phone) payload.phone = customer.phone
    if (shippingText) payload.address = shippingText
    if (billingAddress) payload.billingAddress = billingAddress

    try {
      await sanity.create(payload as any, {autoGenerateArrayKeys: true})
    } catch (err) {
      console.warn('stripeWebhook: failed to create customer doc from Stripe customer', err)
    }
  }
}

type PaymentFailureDiagnostics = {
  code?: string
  message?: string
}

async function resolvePaymentFailureDiagnostics(
  pi: Stripe.PaymentIntent,
): Promise<PaymentFailureDiagnostics> {
  const failure = pi.last_payment_error
  const additionalCodes = new Set<string>()

  const declineCode = (failure?.decline_code || '').trim() || undefined
  const docUrl = (failure?.doc_url || '').trim() || undefined

  let failureCode = (failure?.code || '').trim() || undefined
  let failureMessage = (failure?.message || pi.cancellation_reason)?.trim() || undefined

  if (declineCode) {
    if (!failureCode) failureCode = declineCode
    else if (failureCode !== declineCode) additionalCodes.add(declineCode)
  }

  const shouldLoadCharge =
    Boolean(stripe) && (typeof pi.latest_charge === 'string' || !failureCode || !failureMessage)

  if (shouldLoadCharge) {
    try {
      let charge: Stripe.Charge | null = null
      const latestChargeId = typeof pi.latest_charge === 'string' ? pi.latest_charge : null
      if (latestChargeId) {
        charge = await stripe.charges.retrieve(latestChargeId)
      } else {
        const chargeList = await stripe.charges.list({payment_intent: pi.id, limit: 1})
        charge = chargeList?.data?.[0] || null
      }

      if (charge) {
        const outcomeReason = (charge.outcome?.reason || '').trim()
        const chargeFailureCode = (charge.failure_code || '').trim()
        const networkStatus = (charge.outcome?.network_status || '').trim()
        const sellerMessage = (charge.outcome?.seller_message || '').trim()
        const chargeFailureMessage = (charge.failure_message || '').trim()

        if (outcomeReason) {
          if (failureCode && failureCode !== outcomeReason) {
            additionalCodes.add(failureCode)
          }
          failureCode = outcomeReason
        } else if (!failureCode && chargeFailureCode) {
          failureCode = chargeFailureCode
        } else if (failureCode && chargeFailureCode && failureCode !== chargeFailureCode) {
          additionalCodes.add(chargeFailureCode)
        }

        if (networkStatus && networkStatus !== failureCode) {
          additionalCodes.add(networkStatus)
        }

        if (!failureMessage && (sellerMessage || chargeFailureMessage)) {
          failureMessage = sellerMessage || chargeFailureMessage || undefined
        } else if (failureMessage) {
          const lowerMessage = failureMessage.toLowerCase()
          if (sellerMessage && !lowerMessage.includes(sellerMessage.toLowerCase())) {
            failureMessage = `${failureMessage} (${sellerMessage})`
          } else if (
            chargeFailureMessage &&
            !lowerMessage.includes(chargeFailureMessage.toLowerCase())
          ) {
            failureMessage = `${failureMessage} (${chargeFailureMessage})`
          }
        }
      }
    } catch (err) {
      console.warn('stripeWebhook: failed to load charge for payment failure details', err)
    }
  }

  const codes = Array.from(
    new Set(
      [failureCode, ...additionalCodes].filter(
        (code): code is string => typeof code === 'string' && Boolean(code.trim()),
      ),
    ),
  )

  if (codes.length === 0) {
    failureCode = undefined
  } else {
    failureCode = codes.join(' | ')
  }

  if (docUrl) {
    if (failureMessage) failureMessage = `${failureMessage} (${docUrl})`
    else failureMessage = docUrl
  }

  if (failureMessage) {
    const lowerMessage = failureMessage.toLowerCase()
    const codesNotMentioned = codes.filter((code) => !lowerMessage.includes(code.toLowerCase()))
    if (codesNotMentioned.length > 0) {
      failureMessage = `${failureMessage} (codes: ${codesNotMentioned.join(', ')})`
    }
  } else if (codes.length > 0) {
    failureMessage = `Payment failed (codes: ${codes.join(', ')})`
  }

  return {code: failureCode, message: failureMessage}
}

async function markPaymentIntentFailure(pi: Stripe.PaymentIntent): Promise<void> {
  const order = await sanity.fetch<{
    _id: string
    invoiceRef?: {_ref?: string}
  } | null>(
    `*[_type == "order" && (paymentIntentId == $pid || stripeSessionId == $pid)][0]{ _id, invoiceRef }`,
    {pid: pi.id},
  )

  const {code: failureCode, message: failureMessage} = await resolvePaymentFailureDiagnostics(pi)
  const rawPaymentStatus = (pi.status || '').trim().toLowerCase()
  const paymentStatus =
    rawPaymentStatus && !['succeeded', 'processing', 'requires_capture'].includes(rawPaymentStatus)
      ? 'failed'
      : rawPaymentStatus || 'failed'
  const derivedOrderStatus: 'paid' | 'cancelled' =
    rawPaymentStatus === 'succeeded' ? 'paid' : 'cancelled'
  const timestamp = new Date().toISOString()
  const summary = buildStripeSummary({
    paymentIntent: pi,
    failureCode,
    failureMessage,
    eventType: 'payment_intent.payment_failed',
    eventCreated: pi.created,
  })

  if (order?._id) {
    const setOps: Record<string, any> = {
      paymentStatus,
      status: derivedOrderStatus,
      stripeLastSyncedAt: timestamp,
      paymentFailureCode: failureCode,
      paymentFailureMessage: failureMessage,
      stripeSummary: summary,
    }
    try {
      await sanity.patch(order._id).set(setOps).commit({autoGenerateArrayKeys: true})
    } catch (err) {
      console.warn('stripeWebhook: failed to mark payment failure on order', err)
    }
  }

  const invoiceCandidateIds = new Set<string>()
  const meta = (pi.metadata || {}) as Record<string, string>

  const invoiceMetaId = normalizeSanityId(meta['sanity_invoice_id'] || meta['invoice_id'])
  if (invoiceMetaId) {
    idVariants(invoiceMetaId).forEach((id) => invoiceCandidateIds.add(id))
  }

  if (order?.invoiceRef?._ref) {
    idVariants(order.invoiceRef._ref).forEach((id) => invoiceCandidateIds.add(id))
  }

  let invoiceId: string | null = null
  if (invoiceCandidateIds.size > 0) {
    invoiceId = await sanity.fetch<string | null>(`*[_type == "invoice" && _id in $ids][0]._id`, {
      ids: Array.from(invoiceCandidateIds),
    })
  }

  if (!invoiceId) {
    invoiceId = await sanity.fetch<string | null>(
      `*[_type == "invoice" && paymentIntentId == $pid][0]._id`,
      {pid: pi.id},
    )
  }

  if (invoiceId) {
    try {
      await sanity
        .patch(invoiceId)
        .set({
          status: 'cancelled',
          stripeInvoiceStatus: 'payment_intent.payment_failed',
          stripeLastSyncedAt: timestamp,
          paymentFailureCode: failureCode,
          paymentFailureMessage: failureMessage,
          stripeSummary: summary,
        })
        .commit({autoGenerateArrayKeys: true})
    } catch (err) {
      console.warn('stripeWebhook: failed to update invoice after payment failure', err)
    }
  }
}

async function fetchChargeResource(
  resource: string | Stripe.Charge | null | undefined,
  opts: {expandPaymentIntent?: boolean} = {},
): Promise<Stripe.Charge | null> {
  if (!resource) return null
  if (typeof resource !== 'string') return resource
  if (!stripe) return null
  try {
    return await stripe.charges.retrieve(resource, {
      expand: opts.expandPaymentIntent ? ['payment_intent'] : undefined,
    })
  } catch (err) {
    console.warn('stripeWebhook: unable to load charge for diagnostics', err)
    return null
  }
}

async function fetchPaymentIntentResource(
  resource: string | Stripe.PaymentIntent | null | undefined,
): Promise<Stripe.PaymentIntent | null> {
  if (!resource) return null
  if (typeof resource !== 'string') return resource
  if (!stripe) return null
  try {
    return await stripe.paymentIntents.retrieve(resource)
  } catch (err) {
    console.warn('stripeWebhook: unable to load payment intent for diagnostics', err)
    return null
  }
}


type OrderPaymentStatusInput = {
  paymentStatus?: string
  orderStatus?: 'paid' | 'fulfilled' | 'shipped' | 'cancelled' | 'refunded' | 'closed' | 'expired'
  invoiceStatus?: 'pending' | 'paid' | 'refunded' | 'cancelled'
  invoiceStripeStatus?: string
  paymentIntentId?: string
  chargeId?: string
  stripeSessionId?: string
  additionalOrderFields?: Record<string, any>
  additionalInvoiceFields?: Record<string, any>
  preserveExistingFailureDiagnostics?: boolean
  preserveExistingRefundedStatus?: boolean
  event?: EventRecordInput
}

const formatMajorAmount = (amount?: number, currency?: string): string | undefined => {
  if (typeof amount !== 'number' || !Number.isFinite(amount)) return undefined
  const formatted = amount.toFixed(2)
  const code = (currency || '').toString().trim().toUpperCase()
  return code ? `${formatted} ${code}` : formatted
}

type HandleChargeEventInput = {
  charge: Stripe.Charge | null
  paymentIntent?: Stripe.PaymentIntent | null
  paymentIntentId?: string
  event: Stripe.Event
  paymentStatus: string
  orderStatus?: OrderPaymentStatusInput['orderStatus']
  invoiceStatus?: OrderPaymentStatusInput['invoiceStatus']
  label: string
  messageParts?: Array<string | null | undefined>
  amountOverride?: number
  currencyOverride?: string
  metadataOverride?: Record<string, unknown> | null
  additionalOrderFields?: Record<string, any>
  additionalInvoiceFields?: Record<string, any>
  preserveExistingFailureDiagnostics?: boolean
  eventStatus?: string
  includeChargeContext?: boolean
}

const handleChargeEvent = async (input: HandleChargeEventInput) => {
  const {
    charge,
    paymentIntent,
    paymentIntentId,
    event,
    paymentStatus,
    orderStatus,
    invoiceStatus,
    label,
    messageParts = [],
    amountOverride,
    currencyOverride,
    metadataOverride,
    additionalOrderFields,
    additionalInvoiceFields,
    preserveExistingFailureDiagnostics,
    eventStatus,
    includeChargeContext = true,
  } = input

  const resolvedPaymentIntent =
    paymentIntent || (charge?.payment_intent ? await fetchPaymentIntentResource(charge.payment_intent) : null)
  const resolvedPaymentIntentId =
    paymentIntentId ||
    (resolvedPaymentIntent?.id
      ? resolvedPaymentIntent.id
      : typeof charge?.payment_intent === 'string'
        ? charge.payment_intent
        : undefined)

  const amount =
    amountOverride !== undefined
      ? amountOverride
      : charge?.amount_captured && charge.captured
        ? toMajorUnits(charge.amount_captured)
        : toMajorUnits(charge?.amount || undefined)
  const currency =
    currencyOverride !== undefined
      ? currencyOverride
      : (charge?.currency || '').toString().trim().toUpperCase() || undefined

  const orderFields: Record<string, any> = {
    chargeId: charge?.id || undefined,
    cardBrand: charge?.payment_method_details?.card?.brand || undefined,
    cardLast4: charge?.payment_method_details?.card?.last4 || undefined,
    receiptUrl: charge?.receipt_url || undefined,
    stripeSummary: buildStripeSummary({
      paymentIntent: resolvedPaymentIntent || undefined,
      charge: charge || undefined,
      eventType: event.type,
      eventCreated: event.created,
    }),
  }
  if (additionalOrderFields && typeof additionalOrderFields === 'object') {
    Object.assign(orderFields, additionalOrderFields)
  }

  const invoiceFields: Record<string, any> = {}
  if (additionalInvoiceFields && typeof additionalInvoiceFields === 'object') {
    Object.assign(invoiceFields, additionalInvoiceFields)
  }

  const parts = messageParts.filter((part): part is string => Boolean(part && String(part).trim()))
  if (includeChargeContext) {
    if (charge?.id) parts.push(`Charge ${charge.id}`)
    if (typeof amount === 'number') {
      const amountLabel = formatMajorAmount(amount, currency)
      if (amountLabel) parts.push(amountLabel)
    }
    if (charge?.status) parts.push(`Status ${charge.status}`)
  } else if (parts.length === 0 && charge?.id) {
    parts.push(`Charge ${charge.id}`)
  }

  const metadata = metadataOverride || (charge?.metadata as Record<string, unknown> | null) || null

  await updateOrderPaymentStatus({
    paymentStatus,
    orderStatus,
    invoiceStatus,
    invoiceStripeStatus: event.type,
    paymentIntentId: resolvedPaymentIntentId,
    chargeId: charge?.id,
    additionalOrderFields: orderFields,
    additionalInvoiceFields: Object.keys(invoiceFields).length ? invoiceFields : undefined,
    preserveExistingFailureDiagnostics,
    event: {
      eventType: event.type,
      status: eventStatus || orderStatus || paymentStatus,
      label,
      message: parts.length ? parts.join(' • ') : undefined,
      amount,
      currency,
      stripeEventId: event.id,
      occurredAt: event.created,
      metadata: metadata || undefined,
    },
  })
}

type HandleDisputeEventInput = {
  dispute: Stripe.Dispute | null
  charge: Stripe.Charge | null
  paymentIntent?: Stripe.PaymentIntent | null
  event: Stripe.Event
  paymentStatus: string
  orderStatus?: OrderPaymentStatusInput['orderStatus']
  invoiceStatus?: OrderPaymentStatusInput['invoiceStatus']
  label: string
  messageParts?: Array<string | null | undefined>
  additionalOrderFields?: Record<string, any>
  additionalInvoiceFields?: Record<string, any>
  eventStatus?: string
}

const handleDisputeEvent = async (input: HandleDisputeEventInput) => {
  const {
    dispute,
    charge,
    paymentIntent,
    event,
    paymentStatus,
    orderStatus,
    invoiceStatus,
    label,
    messageParts = [],
    additionalOrderFields,
    additionalInvoiceFields,
    eventStatus,
  } = input

  const resolvedCharge =
    charge ||
    (dispute?.charge
      ? await fetchChargeResource(dispute.charge, {expandPaymentIntent: true})
      : null)
  const resolvedPaymentIntent =
    paymentIntent ||
    (resolvedCharge?.payment_intent
      ? await fetchPaymentIntentResource(resolvedCharge.payment_intent)
      : dispute?.payment_intent
        ? await fetchPaymentIntentResource(dispute.payment_intent as string | Stripe.PaymentIntent)
        : null)

  const disputeAmount = toMajorUnits(dispute?.amount || undefined)
  const disputeCurrency = (dispute?.currency || '').toString().trim().toUpperCase() || undefined

  const orderFields: Record<string, any> = {
    ...(additionalOrderFields || {}),
  }
  if (dispute?.id) orderFields.lastDisputeId = dispute.id
  if (dispute?.status) orderFields.lastDisputeStatus = dispute.status
  if (dispute?.reason) orderFields.lastDisputeReason = dispute.reason
  if (disputeAmount !== undefined) orderFields.lastDisputeAmount = disputeAmount
  if (disputeCurrency) orderFields.lastDisputeCurrency = disputeCurrency
  if (typeof dispute?.created === 'number') {
    const createdAt = unixToIso(dispute.created)
    if (createdAt) orderFields.lastDisputeCreatedAt = createdAt
  }
  const dueBy = dispute?.evidence_details?.due_by
  if (typeof dueBy === 'number') {
    const dueByIso = unixToIso(dueBy)
    if (dueByIso) orderFields.lastDisputeDueBy = dueByIso
  }

  const metadata = dispute?.metadata || (resolvedCharge?.metadata as Record<string, string> | null) || null

  const parts = messageParts.filter((part): part is string => Boolean(part && String(part).trim()))
  if (dispute?.status) parts.push(`Status ${dispute.status}`)
  if (dispute?.reason) parts.push(`Reason ${dispute.reason}`)
  const amountLabel = formatMajorAmount(disputeAmount, disputeCurrency)
  if (amountLabel) parts.push(`Amount ${amountLabel}`)
  if (typeof dueBy === 'number') {
    const dueByIso = unixToIso(dueBy)
    if (dueByIso) parts.push(`Evidence due ${dueByIso}`)
  }
  if (resolvedCharge?.id) parts.push(`Charge ${resolvedCharge.id}`)

  await handleChargeEvent({
    charge: resolvedCharge,
    paymentIntent: resolvedPaymentIntent || undefined,
    paymentIntentId: resolvedPaymentIntent?.id,
    event,
    paymentStatus,
    orderStatus,
    invoiceStatus,
    label,
    messageParts: parts,
    amountOverride: disputeAmount,
    currencyOverride: disputeCurrency,
    metadataOverride: metadata,
    additionalOrderFields: orderFields,
    additionalInvoiceFields,
    eventStatus,
    includeChargeContext: false,
  })
}

export async function handleRefundWebhookEvent(webhookEvent: Stripe.Event): Promise<void> {
  try {
    const raw = webhookEvent.data.object as Stripe.Charge | Stripe.Refund
    const rawObject = raw as unknown as {object?: string}
    const isRefundObject = rawObject?.object === 'refund'

    let refund: Stripe.Refund | null = isRefundObject ? (raw as Stripe.Refund) : null
    let charge: Stripe.Charge | null =
      !isRefundObject && rawObject?.object === 'charge' ? (raw as Stripe.Charge) : null

    if (!charge && refund?.charge) {
      charge = await fetchChargeResource(refund.charge, {expandPaymentIntent: true})
    }

    if (!refund && charge?.refunds?.data?.length) {
      const matchingRefund = charge.refunds.data.find(
        (entry) => entry.id === (isRefundObject ? (raw as Stripe.Refund).id : undefined),
      )
      refund = matchingRefund || charge.refunds.data[charge.refunds.data.length - 1] || null
    }

    const paymentIntent = await fetchPaymentIntentResource(
      (charge?.payment_intent as Stripe.PaymentIntent | string | null | undefined) ??
        (refund?.payment_intent as Stripe.PaymentIntent | string | null | undefined) ??
        null,
    )

    const chargeAmountCents = typeof charge?.amount === 'number' ? charge.amount : undefined
    const refundedCentsFromCharge =
      typeof charge?.amount_refunded === 'number' ? charge.amount_refunded : undefined
    const refundedCentsFromRefund = typeof refund?.amount === 'number' ? refund.amount : undefined

    const refundedAmount =
      refundedCentsFromCharge !== undefined
        ? refundedCentsFromCharge / 100
        : refundedCentsFromRefund !== undefined
          ? refundedCentsFromRefund / 100
          : undefined

    const isFullRefund =
      Boolean(charge?.refunded) ||
      (typeof chargeAmountCents === 'number' &&
        typeof refundedCentsFromCharge === 'number' &&
        chargeAmountCents > 0 &&
        refundedCentsFromCharge >= chargeAmountCents)

    const explicitRefundStatus = (refund?.status || '').toString().toLowerCase()
    const chargeIndicatesRefund =
      Boolean(charge?.refunded) ||
      (typeof refundedCentsFromCharge === 'number' && refundedCentsFromCharge > 0) ||
      (typeof refundedCentsFromRefund === 'number' && refundedCentsFromRefund > 0)
    const inferredRefundStatus =
      !explicitRefundStatus && chargeIndicatesRefund ? 'succeeded' : ''
    const refundStatus = explicitRefundStatus || inferredRefundStatus
    const refundSucceeded = refundStatus === 'succeeded'
    const preserveRefundedStatus = Boolean(explicitRefundStatus && explicitRefundStatus !== 'succeeded')
    const paymentStatus = refundSucceeded
      ? isFullRefund
        ? 'refunded'
        : 'partially_refunded'
      : 'paid'
    const paymentIntentId =
      typeof paymentIntent?.id === 'string'
        ? paymentIntent.id
        : typeof charge?.payment_intent === 'string'
          ? charge.payment_intent
          : typeof refund?.payment_intent === 'string'
            ? refund.payment_intent
            : undefined

    await updateOrderPaymentStatus({
      paymentIntentId,
      chargeId: charge?.id || (typeof refund?.charge === 'string' ? refund.charge : undefined),
      paymentStatus,
      orderStatus: refundSucceeded && isFullRefund ? 'refunded' : undefined,
      invoiceStatus: refundSucceeded && isFullRefund ? 'refunded' : undefined,
      invoiceStripeStatus: webhookEvent.type,
      additionalOrderFields: {
        ...(refundedAmount !== undefined ? {amountRefunded: refundedAmount} : {}),
        ...(refund?.id ? {lastRefundId: refund.id} : {}),
        ...(refundStatus ? {lastRefundStatus: refundStatus} : {}),
        ...(refund?.reason ? {lastRefundReason: refund.reason} : {}),
        ...(typeof refund?.created === 'number'
          ? {lastRefundedAt: new Date(refund.created * 1000).toISOString()}
          : {}),
        stripeSummary: buildStripeSummary({
          paymentIntent: paymentIntent || undefined,
          charge: charge || undefined,
          eventType: webhookEvent.type,
          eventCreated: webhookEvent.created,
        }),
      },
      preserveExistingRefundedStatus: preserveRefundedStatus,
      event: {
        eventType: webhookEvent.type,
        label: refund?.id ? `Refund ${refund.id}` : 'Charge refunded',
        message:
          refund?.status || refund?.amount
            ? [
                refund?.status ? `Refund ${refund.status}` : null,
                refundedAmount !== undefined
                  ? `Amount ${refundedAmount.toFixed(2)} ${(refund?.currency || charge?.currency || '').toUpperCase()}`
                  : null,
                charge?.id ? `Charge ${charge.id}` : null,
              ]
                .filter(Boolean)
                .join(' • ')
            : `Charge ${charge?.id || refund?.charge || ''} refunded`,
        amount: refundedAmount,
        currency: (refund?.currency || charge?.currency)?.toUpperCase() || undefined,
        stripeEventId: webhookEvent.id,
        occurredAt: webhookEvent.created,
        metadata: (refund?.metadata || charge?.metadata || {}) as Record<string, string>,
        status: refundStatus || paymentStatus || undefined,
      },
    })
  } catch (err) {
    console.warn('stripeWebhook: failed to handle refund webhook', err)
  }
}

async function updateOrderPaymentStatus(opts: OrderPaymentStatusInput): Promise<boolean> {
  const {
    paymentStatus,
    orderStatus,
    invoiceStatus,
    invoiceStripeStatus,
    paymentIntentId,
    chargeId,
    stripeSessionId,
    additionalInvoiceFields,
    additionalOrderFields,
    preserveExistingFailureDiagnostics,
    preserveExistingRefundedStatus,
    event,
  } = opts
  if (!paymentIntentId && !chargeId && !stripeSessionId) return false

  const params = {
    pi: paymentIntentId || '',
    charge: chargeId || '',
    session: stripeSessionId || '',
  }

  const order = await sanity.fetch<{
    _id: string
    orderNumber?: string
    invoiceRef?: {_id: string}
    customerRef?: {_ref: string}
    customerEmail?: string
    paymentFailureCode?: string
    paymentFailureMessage?: string
    paymentStatus?: string
  } | null>(
    `*[_type == "order" && (
      ($pi != '' && paymentIntentId == $pi) ||
      ($charge != '' && chargeId == $charge) ||
      ($session != '' && stripeSessionId == $session)
    )][0]{ _id, orderNumber, customerRef, customerEmail, paymentFailureCode, paymentFailureMessage, paymentStatus, invoiceRef->{ _id } }`,
    params,
  )

  if (!order?._id) return false

  const existingPaymentStatus =
    typeof order?.paymentStatus === 'string' ? order.paymentStatus.trim().toLowerCase() : undefined
  const shouldPreserveRefundedStatus = Boolean(
    preserveExistingRefundedStatus &&
      existingPaymentStatus &&
      ['refunded', 'partially_refunded'].includes(existingPaymentStatus),
  )

  const orderPatch: Record<string, any> = {
    stripeLastSyncedAt: new Date().toISOString(),
  }

  if (!shouldPreserveRefundedStatus) {
    orderPatch.paymentStatus = paymentStatus
  }
  if (orderStatus) orderPatch.status = orderStatus
  if (additionalOrderFields && typeof additionalOrderFields === 'object') {
    const existingFailureDetails =
      preserveExistingFailureDiagnostics && order
        ? {
            paymentFailureCode:
              typeof order.paymentFailureCode === 'string' ? order.paymentFailureCode.trim() : '',
            paymentFailureMessage:
              typeof order.paymentFailureMessage === 'string'
                ? order.paymentFailureMessage.trim()
                : '',
          }
        : null

    for (const [field, value] of Object.entries(additionalOrderFields)) {
      if (
        existingFailureDetails &&
        (field === 'paymentFailureCode' || field === 'paymentFailureMessage')
      ) {
        const existingValue = existingFailureDetails[field]
        if (existingValue) {
          continue
        }
      }
      orderPatch[field] = value
    }
  }

  try {
    await sanity.patch(order._id).set(orderPatch).commit({autoGenerateArrayKeys: true})
  } catch (err) {
    console.warn('stripeWebhook: failed to update order payment status', err)
  }

  const fetchInvoiceId = async (): Promise<string | null> => {
    if (order.invoiceRef?._id) return order.invoiceRef._id
    if (paymentIntentId) {
      const byPI = await sanity.fetch<string | null>(
        `*[_type == "invoice" && paymentIntentId == $pi][0]._id`,
        {pi: paymentIntentId},
      )
      if (byPI) return byPI
    }
    if (order.orderNumber) {
      const byOrderNumber = await sanity.fetch<string | null>(
        `*[_type == "invoice" && (orderNumber == $orderNumber || orderRef._ref == $orderId || orderRef->_ref == $orderId)][0]._id`,
        {orderNumber: order.orderNumber, orderId: order._id},
      )
      if (byOrderNumber) return byOrderNumber
    }
    return null
  }

  const invoiceId = await fetchInvoiceId()
  if (invoiceId) {
    const invoicePatch: Record<string, any> = {
      stripeLastSyncedAt: new Date().toISOString(),
    }
    if (invoiceStatus) invoicePatch.status = invoiceStatus
    if (invoiceStripeStatus) invoicePatch.stripeInvoiceStatus = invoiceStripeStatus
    if (additionalInvoiceFields && typeof additionalInvoiceFields === 'object') {
      Object.assign(invoicePatch, additionalInvoiceFields)
    }
    try {
      await sanity.patch(invoiceId).set(invoicePatch).commit({autoGenerateArrayKeys: true})
    } catch (err) {
      console.warn('stripeWebhook: failed to update invoice after payment status change', err)
    }
  }

  try {
    await updateCustomerProfileForOrder({
      sanity,
      orderId: order?._id,
      customerId: order?.customerRef?._ref,
      email: order?.customerEmail,
    })
  } catch (err) {
    console.warn(
      'stripeWebhook: failed to refresh customer profile after payment status update',
      err,
    )
  }

  if (event) {
    const eventPayload: EventRecordInput = {
      ...event,
      status: event.status || orderStatus || paymentStatus,
    }
    await appendOrderEvent(order?._id, eventPayload)
  }

  return true
}

type CheckoutAsyncContext = {
  eventType?: string
  invoiceStripeStatus?: string
  stripeEventId?: string
  eventCreated?: number | null
  metadata?: Record<string, string>
  paymentIntent?: Stripe.PaymentIntent | null
  label?: string
  message?: string
}

const getCheckoutAsyncDefaults = (
  session: Stripe.Checkout.Session,
  context: CheckoutAsyncContext,
) => {
  const metadata =
    (context.metadata && typeof context.metadata === 'object'
      ? context.metadata
      : (session.metadata || {}) as Record<string, string>) || {}
  const baseEventType = context.eventType || context.invoiceStripeStatus || ''
  const eventType = baseEventType || 'checkout.session.async_payment_succeeded'
  const invoiceStripeStatus =
    context.invoiceStripeStatus || 'checkout.session.async_payment_succeeded'
  const amount =
    typeof session.amount_total === 'number' && Number.isFinite(session.amount_total)
      ? session.amount_total / 100
      : undefined
  const currency =
    (session.currency || context.paymentIntent?.currency || '')
      .toString()
      .toUpperCase() || undefined
  return {metadata, eventType, invoiceStripeStatus, amount, currency}
}

export async function handleCheckoutAsyncPaymentSucceeded(
  session: Stripe.Checkout.Session,
  context: CheckoutAsyncContext = {},
): Promise<void> {
  const paymentIntent =
    context.paymentIntent ?? (await fetchPaymentIntentResource(session.payment_intent))
  const {metadata, eventType, invoiceStripeStatus, amount, currency} =
    getCheckoutAsyncDefaults(session, {
      ...context,
      invoiceStripeStatus: context.invoiceStripeStatus || 'checkout.session.async_payment_succeeded',
    })

  const paymentIntentId =
    (typeof session.payment_intent === 'string'
      ? session.payment_intent
      : paymentIntent?.id) || undefined

  const summary = buildStripeSummary({
    session,
    paymentIntent: paymentIntent || undefined,
    eventType: invoiceStripeStatus,
    eventCreated: context.eventCreated ?? null,
  })

  const additionalOrderFields: Record<string, any> = {
    stripeSummary: summary,
    stripeCheckoutStatus: session.status || undefined,
    stripeSessionStatus: session.status || undefined,
    stripeCheckoutMode: session.mode || undefined,
    stripePaymentIntentStatus: paymentIntent?.status || session.payment_status || undefined,
    checkoutDraft: false,
    paymentFailureCode: null,
    paymentFailureMessage: null,
  }

  const additionalInvoiceFields: Record<string, any> = {
    stripeSummary: summary,
    paymentFailureCode: null,
    paymentFailureMessage: null,
  }

  await updateOrderPaymentStatus({
    paymentStatus: 'paid',
    orderStatus: 'paid',
    invoiceStatus: 'paid',
    invoiceStripeStatus,
    paymentIntentId,
    stripeSessionId: session.id,
    additionalOrderFields,
    additionalInvoiceFields,
    event: {
      eventType,
      label: context.label || 'Async payment succeeded',
      message:
        context.message || `Checkout session ${session.id} async payment succeeded`,
      amount,
      currency: currency ||
        (paymentIntent?.currency
          ? paymentIntent.currency.toUpperCase()
          : undefined),
      stripeEventId: context.stripeEventId,
      occurredAt: context.eventCreated ?? null,
      metadata,
    },
  })
}

export async function handleCheckoutAsyncPaymentFailed(
  session: Stripe.Checkout.Session,
  context: CheckoutAsyncContext = {},
): Promise<void> {
  const paymentIntent =
    context.paymentIntent ?? (await fetchPaymentIntentResource(session.payment_intent))
  const {metadata, eventType, invoiceStripeStatus, amount, currency} =
    getCheckoutAsyncDefaults(session, {
      ...context,
      invoiceStripeStatus: context.invoiceStripeStatus || 'checkout.session.async_payment_failed',
    })

  let failureCode: string | undefined
  let failureMessage: string | undefined
  const paymentIntentStatus = (paymentIntent?.status || '').toString().toLowerCase()
  const sessionPaymentStatus = (session.payment_status || '').toString().toLowerCase()

  if (paymentIntent) {
    const diagnostics = await resolvePaymentFailureDiagnostics(paymentIntent)
    failureCode = diagnostics.code
    failureMessage = diagnostics.message
  }

  let paymentStatus = (() => {
    const raw = paymentIntentStatus || sessionPaymentStatus
    if (['succeeded', 'paid', 'complete', 'requires_capture'].includes(raw)) return 'paid'
    if (['canceled', 'cancelled'].includes(raw)) return 'cancelled'
    if (raw) return raw
    return 'failed'
  })()

  let orderStatus: 'paid' | 'cancelled' =
    paymentStatus === 'paid' ? 'paid' : 'cancelled'

  let invoiceStatus: 'paid' | 'cancelled' =
    paymentStatus === 'paid' ? 'paid' : 'cancelled'

  if (paymentStatus === 'paid' && failureCode) {
    // Even if intent eventually succeeded, preserve diagnostics for visibility.
    orderStatus = 'paid'
    invoiceStatus = 'paid'
  }

  const summary = buildStripeSummary({
    session,
    paymentIntent: paymentIntent || undefined,
    failureCode,
    failureMessage,
    eventType: invoiceStripeStatus,
    eventCreated: context.eventCreated ?? null,
  })

  const additionalOrderFields: Record<string, any> = {
    stripeSummary: summary,
    stripeCheckoutStatus: session.status || undefined,
    stripeSessionStatus: session.status || undefined,
    stripeCheckoutMode: session.mode || undefined,
    stripePaymentIntentStatus: paymentIntent?.status || session.payment_status || undefined,
    checkoutDraft: orderStatus === 'paid' ? false : true,
  }
  if (failureCode) additionalOrderFields.paymentFailureCode = failureCode
  if (failureMessage) additionalOrderFields.paymentFailureMessage = failureMessage

  const additionalInvoiceFields: Record<string, any> = {
    stripeSummary: summary,
  }
  if (failureCode) additionalInvoiceFields.paymentFailureCode = failureCode
  if (failureMessage) additionalInvoiceFields.paymentFailureMessage = failureMessage

  const paymentIntentId =
    (typeof session.payment_intent === 'string'
      ? session.payment_intent
      : paymentIntent?.id) || undefined

  await updateOrderPaymentStatus({
    paymentStatus,
    orderStatus,
    invoiceStatus,
    invoiceStripeStatus,
    paymentIntentId,
    stripeSessionId: session.id,
    additionalOrderFields,
    additionalInvoiceFields,
    preserveExistingFailureDiagnostics: !(failureCode || failureMessage),
    event: {
      eventType,
      label: context.label || 'Async payment failed',
      message:
        context.message || `Checkout session ${session.id} async payment failed`,
      amount,
      currency: currency ||
        (paymentIntent?.currency
          ? paymentIntent.currency.toUpperCase()
          : undefined),
      stripeEventId: context.stripeEventId,
      occurredAt: context.eventCreated ?? null,
      metadata,
    },
  })
}

async function handleCheckoutExpired(
  session: Stripe.Checkout.Session,
  context: {stripeEventId?: string; eventCreated?: number | null} = {},
): Promise<void> {
  const timestamp = new Date().toISOString()
  const failureCode = 'checkout.session.expired'
  const email = (session.customer_details?.email || session.customer_email || '').toString().trim()
  const expiresAt =
    typeof session.expires_at === 'number'
      ? new Date(session.expires_at * 1000).toISOString()
      : null
  let failureMessage = 'Checkout session expired before payment was completed.'
  if (email) failureMessage = `${failureMessage} Customer: ${email}.`
  if (expiresAt) failureMessage = `${failureMessage} Expired at ${expiresAt}.`
  failureMessage = `${failureMessage} (session ${session.id})`
  const amountTotal = toMajorUnits(session.amount_total ?? undefined)
  const summary = buildStripeSummary({
    session,
    failureCode,
    failureMessage,
    eventType: 'checkout.session.expired',
    eventCreated: session.created || null,
  })

  const orderId = await sanity.fetch<string | null>(
    `*[_type == "order" && stripeSessionId == $sid][0]._id`,
    {sid: session.id},
  )
  if (orderId) {
    try {
      await sanity
        .patch(orderId)
        .set({
          status: 'expired',
          paymentStatus: 'expired',
          stripeLastSyncedAt: timestamp,
          paymentFailureCode: failureCode,
          paymentFailureMessage: failureMessage,
          stripeSummary: summary,
        })
        .commit({autoGenerateArrayKeys: true})
      await appendOrderEvent(orderId, {
        eventType: 'checkout.session.expired',
        status: 'expired',
        label: 'Checkout expired',
        message: failureMessage,
        amount: amountTotal,
        currency: (session.currency || '').toString().toUpperCase(),
        stripeEventId: context.stripeEventId,
        occurredAt: context.eventCreated ?? session.created,
        metadata: session.metadata as Record<string, string>,
      })
    } catch (err) {
      console.warn('stripeWebhook: failed to update order after checkout expiration', err)
    }
  }

  const meta = (session.metadata || {}) as Record<string, string>
  const invoiceMetaId = normalizeSanityId(meta['sanity_invoice_id'])
  if (invoiceMetaId) {
    const invoiceId = await sanity.fetch<string | null>(
      `*[_type == "invoice" && _id in $ids][0]._id`,
      {ids: idVariants(invoiceMetaId)},
    )
    if (invoiceId) {
      try {
        await sanity
          .patch(invoiceId)
          .set({
            status: 'expired',
            stripeInvoiceStatus: 'checkout.session.expired',
            stripeLastSyncedAt: timestamp,
            paymentFailureCode: failureCode,
            paymentFailureMessage: failureMessage,
            stripeSummary: summary,
          })
          .commit({autoGenerateArrayKeys: true})
      } catch (err) {
        console.warn('stripeWebhook: failed to update invoice after checkout expiration', err)
      }
    }
  }

  await recordExpiredCart(session, {
    reason: 'checkout.session.expired',
    failureCode,
    failureMessage,
    stripeEventId: context.stripeEventId,
    eventCreated: context.eventCreated ?? session.created,
    orderId,
  })
}

async function sendOrderConfirmationEmail(opts: {
  to: string
  orderNumber: string
  customerName?: string
  items: Array<{name?: string; sku?: string; quantity?: number; price?: number}>
  totalAmount?: number
  subtotal?: number
  taxAmount?: number
  shippingAmount?: number
  shippingAddress?: any
}) {
  if (!RESEND_API_KEY || !opts.to) return

  const {
    to,
    orderNumber,
    customerName,
    items,
    totalAmount,
    subtotal,
    taxAmount,
    shippingAmount,
    shippingAddress,
  } = opts

  const displayOrderNumber = sanitizeOrderNumber(orderNumber) || orderNumber
  const trimmedName = (customerName || '').toString().trim()
  const greetingLine = trimmedName
    ? `Hi ${trimmedName}, we’re getting your order ready now.`
    : 'We’re getting your order ready now.'
  const salutationPlain = trimmedName ? `Hi ${trimmedName}` : 'Hi there'

  const itemsHtml = items.length
    ? `<table role="presentation" style="width:100%;border-collapse:collapse;margin:24px 0;">
        <thead>
          <tr>
            <th align="left" style="font-size:13px;color:#52525b;padding:0 0 8px;border-bottom:1px solid #e4e4e7;">Item</th>
            <th align="center" style="font-size:13px;color:#52525b;padding:0 0 8px;border-bottom:1px solid #e4e4e7;width:70px;">Qty</th>
            <th align="right" style="font-size:13px;color:#52525b;padding:0 0 8px;border-bottom:1px solid #e4e4e7;width:90px;">Price</th>
          </tr>
        </thead>
        <tbody>
          ${items
            .map(
              (item) => `
              <tr>
                <td style="padding:10px 0;border-bottom:1px solid #f1f5f9;">
                  <div style="font-size:14px;color:#111827;font-weight:600;">${item?.name || item?.sku || 'Item'}</div>
                  ${item?.sku ? `<div style="font-size:12px;color:#6b7280;margin-top:2px;">SKU ${item.sku}</div>` : ''}
                </td>
                <td style="padding:10px 0;border-bottom:1px solid #f1f5f9;text-align:center;font-size:14px;color:#374151;">${Number(item?.quantity || 1)}</td>
                <td style="padding:10px 0;border-bottom:1px solid #f1f5f9;text-align:right;font-size:14px;color:#374151;">${money(item?.price)}</td>
              </tr>
            `,
            )
            .join('')}
        </tbody>
      </table>`
    : ''

  const shippingHtml = renderAddressHtml(shippingAddress)
    ? `<div style="margin:24px 0 12px;">
        <h3 style="margin:0 0 6px;font-size:15px;color:#111827;">Shipping to</h3>
        <div style="font-size:14px;color:#374151;line-height:1.5;">${renderAddressHtml(shippingAddress)}</div>
      </div>`
    : ''

  const summaryRows = [
    {label: 'Subtotal', value: money(typeof subtotal === 'number' ? subtotal : undefined)},
    {
      label: 'Shipping',
      value: money(typeof shippingAmount === 'number' ? shippingAmount : undefined),
    },
    {label: 'Tax', value: money(typeof taxAmount === 'number' ? taxAmount : undefined)},
  ].filter((row) => row.value)

  const totalDisplay = money(totalAmount)
  const summaryHtml =
    summaryRows.length || totalDisplay
      ? `<div style="margin:12px 0 24px;padding:12px 16px;border:1px solid #e4e4e7;border-radius:12px;background:#f9fafb;max-width:340px;">
        <table role="presentation" style="width:100%;border-collapse:collapse;">
          <tbody>
            ${summaryRows
              .map(
                (row) => `
                <tr>
                  <td style="padding:6px 0;font-size:13px;color:#52525b;">${row.label}</td>
                  <td style="padding:6px 0;font-size:13px;color:#374151;text-align:right;">${row.value}</td>
                </tr>
              `,
              )
              .join('')}
            ${
              totalDisplay
                ? `<tr>
                  <td style="padding:8px 0 0;font-size:15px;font-weight:700;color:#111827;border-top:1px solid #e4e4e7;">Total</td>
                  <td style="padding:8px 0 0;font-size:15px;font-weight:700;color:#111827;text-align:right;border-top:1px solid #e4e4e7;">${totalDisplay}</td>
                </tr>`
                : ''
            }
          </tbody>
        </table>
      </div>`
      : ''

  const html = `
    <div style="margin:0;padding:24px 12px;background-color:#f4f4f5;font-family:-apple-system,BlinkMacSystemFont,'Segoe UI',Roboto,Helvetica,Arial,sans-serif;">
      <table role="presentation" cellpadding="0" cellspacing="0" style="width:100%;max-width:640px;margin:0 auto;border-collapse:collapse;background:#ffffff;border:1px solid #e4e4e7;border-radius:12px;overflow:hidden;">
        <tr>
          <td style="background:#0f172a;color:#ffffff;padding:24px 28px;">
            <h1 style="margin:0;font-size:22px;font-weight:700;">Thank you for your order${
              displayOrderNumber ? ` <span style="color:#f97316">#${displayOrderNumber}</span>` : ''
            }</h1>
            <p style="margin:8px 0 0;font-size:14px;color:rgba(255,255,255,0.75);">${greetingLine}</p>
          </td>
        </tr>
        <tr>
          <td style="padding:28px 28px 24px;color:#111827;">
            <p style="margin:0 0 16px;font-size:15px;">Here’s a quick summary for your records. We’ll send tracking details as soon as your package ships.</p>
            ${itemsHtml}
            ${summaryHtml}
            ${shippingHtml}
            <div style="margin:28px 0 0;padding:16px 20px;border-radius:10px;background:#f9fafb;color:#4b5563;font-size:13px;border:1px solid #e4e4e7;">
              Questions? Reply to this email or call us at (812) 200-9012.
            </div>
          </td>
        </tr>
        <tr>
          <td style="padding:18px 28px;border-top:1px solid #e4e4e7;background:#f4f4f5;font-size:12px;color:#6b7280;text-align:center;">
            F.A.S. Motorsports LLC • 6161 Riverside Dr • Punta Gorda, FL 33982
          </td>
        </tr>
      </table>
    </div>
  `

  const textItems =
    items
      .map(
        (item) =>
          `- ${Number(item?.quantity || 1)} × ${item?.name || item?.sku || 'Item'} ${money(item?.price)}`,
      )
      .join('\n') || '- (details unavailable)'

  const textLines: string[] = []
  textLines.push(`${salutationPlain},`)
  textLines.push('')
  textLines.push(`Thank you for your order${displayOrderNumber ? ` #${displayOrderNumber}` : ''}!`)
  textLines.push('')
  textLines.push('Items:')
  textLines.push(textItems)
  if (totalDisplay) {
    textLines.push('')
    textLines.push(`Order total: ${totalDisplay}`)
  }
  if (renderAddressText(shippingAddress)) {
    textLines.push('')
    textLines.push('Shipping to:')
    textLines.push(renderAddressText(shippingAddress))
  }
  textLines.push('')
  textLines.push('We will email you tracking details as soon as your package ships.')
  textLines.push('')
  textLines.push('Questions? Reply to this email or call (812) 200-9012.')
  textLines.push('')
  textLines.push('— F.A.S. Motorsports')

  const text = textLines.join('\n')

  const subject = displayOrderNumber
    ? `Order Confirmation #${displayOrderNumber} – F.A.S. Motorsports`
    : 'Order Confirmation – F.A.S. Motorsports'

  await fetch('https://api.resend.com/emails', {
    method: 'POST',
    headers: {
      Authorization: `Bearer ${RESEND_API_KEY}`,
      'Content-Type': 'application/json',
    },
    body: JSON.stringify({
      from: 'orders@fasmotorsports.com',
      to,
      subject,
      html,
      text,
    }),
  })
}

export const handler: Handler = async (event) => {
  if (!stripe) return {statusCode: 500, body: 'Stripe not configured'}

  const endpointSecret = process.env.STRIPE_WEBHOOK_SECRET
  if (!endpointSecret) return {statusCode: 500, body: 'Missing STRIPE_WEBHOOK_SECRET'}

  if (event.httpMethod === 'OPTIONS') return {statusCode: 200, body: ''}
  if (event.httpMethod !== 'POST') return {statusCode: 405, body: 'Method Not Allowed'}

  const sig = (event.headers['stripe-signature'] || event.headers['Stripe-Signature']) as string
  if (!sig) return {statusCode: 400, body: 'Missing Stripe-Signature header'}

  let webhookEvent: Stripe.Event
  try {
    const raw = getRawBody(event)
    webhookEvent = stripe.webhooks.constructEvent(raw, sig, endpointSecret)
  } catch (err: any) {
    console.error('stripeWebhook signature verification failed:', err?.message || err)
    return {statusCode: 400, body: `Webhook Error: ${err?.message || 'invalid signature'}`}
  }

  let webhookStatus: 'processed' | 'ignored' | 'error' = 'processed'
  let webhookSummary = summarizeEventType(webhookEvent.type)

  try {
<<<<<<< HEAD
    type ExtendedStripeEventType = Stripe.Event.Type | 'invoiceitem.updated' | 'charge.refund.created'
    const eventType = webhookEvent.type as ExtendedStripeEventType

    switch (eventType) {
=======
    switch (webhookEvent.type) {
      case 'quote.created':
      case 'quote.finalized':
      case 'quote.updated':
      case 'quote.accepted':
      case 'quote.canceled':
      case 'quote.will_expire': {
        try {
          const quoteObject = webhookEvent.data.object as Stripe.Quote
          const quote = (await fetchQuoteResource(quoteObject)) || quoteObject
          await syncStripeQuote(quote, {
            eventType: webhookEvent.type,
            eventCreated: webhookEvent.created,
          })
        } catch (err) {
          console.warn('stripeWebhook: failed to sync quote event', err)
        }
        break
      }

      case 'payment_link.created':
      case 'payment_link.updated': {
        try {
          const paymentLinkObject = webhookEvent.data.object as Stripe.PaymentLink
          const paymentLink = (await fetchPaymentLinkResource(paymentLinkObject)) || paymentLinkObject
          await syncStripePaymentLink(paymentLink, {
            eventType: webhookEvent.type,
            eventCreated: webhookEvent.created,
          })
        } catch (err) {
          console.warn('stripeWebhook: failed to sync payment link event', err)
        }
        break
      }

      case 'payment_method.attached':
      case 'payment_method.updated':
      case 'payment_method.automatically_updated': {
        try {
          const paymentMethod = webhookEvent.data.object as Stripe.PaymentMethod
          await syncCustomerPaymentMethod(paymentMethod)
        } catch (err) {
          console.warn('stripeWebhook: failed to sync payment method', err)
        }
        break
      }

      case 'payment_method.detached': {
        try {
          const paymentMethod = webhookEvent.data.object as Stripe.PaymentMethod
          await removeCustomerPaymentMethod(paymentMethod.id)
        } catch (err) {
          console.warn('stripeWebhook: failed to remove payment method', err)
        }
        break
      }

>>>>>>> 18f04019
      case 'product.created':
      case 'product.updated': {
        try {
          const product = webhookEvent.data.object as Stripe.Product
          await syncStripeProduct(product)
        } catch (err) {
          console.warn('stripeWebhook: failed to sync product event', err)
        }
        break
      }

      case 'product.deleted': {
        try {
          const product = webhookEvent.data.object as {id: string}
          const docId = await findProductDocumentId({stripeProductId: product.id})
          if (docId) {
            await sanity
              .patch(docId)
              .set({
                stripeActive: false,
                stripeUpdatedAt: new Date().toISOString(),
              })
              .commit({autoGenerateArrayKeys: true})
          }
        } catch (err) {
          console.warn('stripeWebhook: failed to handle product.deleted', err)
        }
        break
      }

      case 'price.created':
      case 'price.updated': {
        try {
          const price = webhookEvent.data.object as Stripe.Price
          await syncStripePrice(price)
        } catch (err) {
          console.warn('stripeWebhook: failed to sync price event', err)
        }
        break
      }

      case 'price.deleted': {
        try {
          const deleted = webhookEvent.data.object as {id: string; product?: string | {id?: string}}
          const productId =
            typeof deleted.product === 'string' ? deleted.product : deleted.product?.id
          await removeStripePrice(deleted.id, productId)
        } catch (err) {
          console.warn('stripeWebhook: failed to handle price.deleted', err)
        }
        break
      }

      case 'customer.created':
      case 'customer.updated': {
        try {
          const customer = webhookEvent.data.object as Stripe.Customer
          if (!customer.deleted) {
            await syncStripeCustomer(customer)
          }
        } catch (err) {
          console.warn('stripeWebhook: failed to sync customer', err)
        }
        break
      }

      case 'customer.deleted': {
        try {
          const deleted = webhookEvent.data.object as {id: string}
          const docId = await sanity.fetch<string | null>(
            `*[_type == "customer" && stripeCustomerId == $id][0]._id`,
            {id: deleted.id},
          )
          if (docId) {
            await sanity
              .patch(docId)
              .set({stripeLastSyncedAt: new Date().toISOString()})
              .commit({autoGenerateArrayKeys: true})
          }
        } catch (err) {
          console.warn('stripeWebhook: failed to handle customer.deleted', err)
        }
        break
      }

      case 'customer.discount.created':
      case 'customer.discount.updated': {
        try {
          const discount = webhookEvent.data.object as Stripe.Discount
          const {coupon, promotion} = await hydrateDiscountResources(stripe, discount)
          await syncCustomerDiscountRecord({
            sanity,
            discount,
            stripe,
            coupon,
            promotion,
          })
        } catch (err) {
          console.warn('stripeWebhook: failed to sync customer discount', err)
        }
        break
      }

      case 'customer.discount.deleted': {
        try {
          const discount = webhookEvent.data.object as Stripe.Discount
          const stripeCustomerId =
            typeof discount.customer === 'string'
              ? discount.customer
              : (discount.customer as Stripe.Customer | null)?.id
          await removeCustomerDiscountRecord({
            sanity,
            stripeDiscountId: discount.id,
            stripeCustomerId,
          })
        } catch (err) {
          console.warn('stripeWebhook: failed to remove customer discount', err)
        }
        break
      }

      case 'invoice.created':
      case 'invoice.deleted':
      case 'invoice.finalization_failed':
      case 'invoice.finalized':
      case 'invoice.marked_uncollectible':
      case 'invoice.overdue':
      case 'invoice.overpaid':
      case 'invoice.paid':
      case 'invoice.payment_action_required':
      case 'invoice.payment_failed':
      case 'invoice.payment_succeeded':
      case 'invoice.sent':
      case 'invoice.upcoming':
      case 'invoice.voided':
      case 'invoice.updated':
      case 'invoice.will_be_due': {
        try {
          const invoice = webhookEvent.data.object as Stripe.Invoice
          await syncStripeInvoice(invoice)

          const invoiceStatus = (invoice.status || '').toString().toLowerCase()
          const invoiceIdentifier = (() => {
            const raw = (invoice.number ?? invoice.id ?? '') as string | null
            return raw ? raw.toString().trim() : ''
          })()
          const shouldRecordFailure =
            webhookEvent.type === 'invoice.payment_failed' || invoiceStatus === 'uncollectible'

          if (shouldRecordFailure) {
            const paymentIntent = await fetchPaymentIntentResource((invoice as any).payment_intent)
            if (paymentIntent) {
              await markPaymentIntentFailure(paymentIntent)
            }
          } else if (webhookEvent.type === 'invoice.payment_action_required') {
            const paymentIntent = await fetchPaymentIntentResource((invoice as any).payment_intent)
            const paymentIntentId =
              paymentIntent?.id ||
              (typeof (invoice as any)?.payment_intent === 'string'
                ? ((invoice as any).payment_intent as string)
                : undefined)
            if (paymentIntentId) {
              await updateOrderPaymentStatus({
                paymentIntentId,
                paymentStatus: 'requires_action',
                invoiceStripeStatus: webhookEvent.type,
                preserveExistingFailureDiagnostics: true,
                event: {
                  eventType: webhookEvent.type,
                  label: 'Invoice requires payment action',
                  message: invoiceIdentifier
                    ? `Invoice ${invoiceIdentifier} requires customer action`
                    : 'Invoice requires customer action',
                  stripeEventId: webhookEvent.id,
                  occurredAt: webhookEvent.created,
                  metadata: (invoice.metadata || {}) as Record<string, unknown>,
                },
              })
            }
          } else if (
            webhookEvent.type === 'invoice.payment_succeeded' ||
            webhookEvent.type === 'invoice.paid'
          ) {
            const paymentIntent = await fetchPaymentIntentResource((invoice as any).payment_intent)
            const paymentIntentId =
              paymentIntent?.id ||
              (typeof (invoice as any)?.payment_intent === 'string'
                ? ((invoice as any).payment_intent as string)
                : undefined)
            if (paymentIntentId) {
              const latestCharge = paymentIntent?.latest_charge as
                | string
                | Stripe.Charge
                | null
                | undefined
              const chargeId =
                typeof latestCharge === 'string'
                  ? latestCharge
                  : typeof latestCharge?.id === 'string'
                    ? latestCharge.id
                    : undefined
              const summary = buildStripeSummary({
                paymentIntent: paymentIntent || undefined,
                eventType: webhookEvent.type,
                eventCreated: webhookEvent.created,
              })
              const additionalOrderFields = {
                stripeSummary: summary,
                paymentFailureCode: null,
                paymentFailureMessage: null,
              }
              const additionalInvoiceFields = {
                stripeSummary: summary,
                paymentFailureCode: null,
                paymentFailureMessage: null,
              }
              await updateOrderPaymentStatus({
                paymentIntentId,
                chargeId,
                paymentStatus: 'paid',
                orderStatus: 'paid',
                invoiceStatus: 'paid',
                invoiceStripeStatus: webhookEvent.type,
                additionalOrderFields,
                additionalInvoiceFields,
                event: {
                  eventType: webhookEvent.type,
                  label: 'Invoice payment succeeded',
                  message: invoiceIdentifier
                    ? `Invoice ${invoiceIdentifier} payment succeeded`
                    : 'Invoice payment succeeded',
                  stripeEventId: webhookEvent.id,
                  occurredAt: webhookEvent.created,
                  metadata: (invoice.metadata || {}) as Record<string, unknown>,
                },
              })
            }
          }
        } catch (err) {
          console.warn('stripeWebhook: failed to sync invoice', err)
        }
        break
      }

      case 'invoiceitem.created':
      case 'invoiceitem.deleted':
      case 'invoiceitem.updated': {
        try {
          const invoiceItem = webhookEvent.data.object as Stripe.InvoiceItem
          await syncStripeInvoiceById(invoiceItem.invoice as string | Stripe.Invoice | null | undefined)
        } catch (err) {
          console.warn('stripeWebhook: failed to sync invoice from invoiceitem event', err)
        }
        break
      }

      case 'payment_intent.payment_failed': {
        try {
          const pi = webhookEvent.data.object as Stripe.PaymentIntent
          await markPaymentIntentFailure(pi)
        } catch (err) {
          console.warn('stripeWebhook: failed to mark payment failure', err)
        }
        break
      }

      case 'payment_intent.canceled': {
        try {
          const pi = webhookEvent.data.object as Stripe.PaymentIntent
          const diagnostics = await resolvePaymentFailureDiagnostics(pi)
          await updateOrderPaymentStatus({
            paymentIntentId: pi.id,
            stripeSessionId:
              typeof pi.metadata?.checkout_session_id === 'string'
                ? pi.metadata?.checkout_session_id
                : undefined,
            paymentStatus: pi.status || 'canceled',
            orderStatus: 'cancelled',
            invoiceStatus: 'cancelled',
            invoiceStripeStatus: 'payment_intent.canceled',
            additionalOrderFields: {
              paymentFailureCode: diagnostics.code,
              paymentFailureMessage: diagnostics.message,
            },
            additionalInvoiceFields: {
              paymentFailureCode: diagnostics.code,
              paymentFailureMessage: diagnostics.message,
            },
            preserveExistingFailureDiagnostics: true,
          })
        } catch (err) {
          console.warn('stripeWebhook: failed to mark payment cancellation', err)
        }
        break
      }

      case 'charge.captured':
      case 'charge.succeeded': {
        try {
          const charge = webhookEvent.data.object as Stripe.Charge
          const amountCaptured =
            webhookEvent.type === 'charge.captured'
              ? toMajorUnits(charge.amount_captured)
              : toMajorUnits(charge.amount || undefined)
          const amountLabel = formatMajorAmount(amountCaptured, charge.currency)
          await handleChargeEvent({
            charge,
            event: webhookEvent,
            paymentStatus: 'paid',
            orderStatus: 'paid',
            invoiceStatus: 'paid',
            label: webhookEvent.type === 'charge.captured' ? 'Charge captured' : 'Charge succeeded',
            messageParts: [
              charge.id ? `Charge ${charge.id}` : null,
              amountCaptured !== undefined && amountLabel ? `Amount ${amountLabel}` : null,
              charge.status ? `Stripe status ${charge.status}` : null,
            ],
            amountOverride: amountCaptured,
            includeChargeContext: false,
          })
        } catch (err) {
          console.warn('stripeWebhook: failed to handle charge success event', err)
        }
        break
      }

      case 'charge.pending': {
        try {
          const charge = webhookEvent.data.object as Stripe.Charge
          const amountPending = toMajorUnits(charge.amount || undefined)
          const amountLabel = formatMajorAmount(amountPending, charge.currency)
          await handleChargeEvent({
            charge,
            event: webhookEvent,
            paymentStatus: 'pending',
            invoiceStatus: 'pending',
            label: 'Charge pending',
            messageParts: [
              charge.id ? `Charge ${charge.id}` : null,
              amountPending !== undefined && amountLabel ? `Amount ${amountLabel}` : null,
              charge.status ? `Stripe status ${charge.status}` : null,
            ],
            amountOverride: amountPending,
            includeChargeContext: false,
          })
        } catch (err) {
          console.warn('stripeWebhook: failed to handle charge.pending', err)
        }
        break
      }

      case 'charge.failed': {
        try {
          const charge = webhookEvent.data.object as Stripe.Charge
          const amountFailed = toMajorUnits(charge.amount || undefined)
          const amountLabel = formatMajorAmount(amountFailed, charge.currency)
          await handleChargeEvent({
            charge,
            event: webhookEvent,
            paymentStatus: 'failed',
            orderStatus: 'cancelled',
            invoiceStatus: 'cancelled',
            label: 'Charge failed',
            messageParts: [
              charge.id ? `Charge ${charge.id}` : null,
              amountFailed !== undefined && amountLabel ? `Amount ${amountLabel}` : null,
              charge.failure_code ? `Failure ${charge.failure_code}` : null,
              charge.failure_message ? charge.failure_message : null,
            ],
            amountOverride: amountFailed,
            additionalOrderFields: {
              paymentFailureCode: charge.failure_code || charge.outcome?.reason || undefined,
              paymentFailureMessage: charge.failure_message || charge.outcome?.seller_message || undefined,
            },
            additionalInvoiceFields: {
              paymentFailureCode: charge.failure_code || charge.outcome?.reason || undefined,
              paymentFailureMessage: charge.failure_message || charge.outcome?.seller_message || undefined,
            },
            preserveExistingFailureDiagnostics: false,
            includeChargeContext: false,
          })
        } catch (err) {
          console.warn('stripeWebhook: failed to handle charge.failed', err)
        }
        break
      }

      case 'charge.expired': {
        try {
          const charge = webhookEvent.data.object as Stripe.Charge
          const amount = toMajorUnits(charge.amount || undefined)
          const amountLabel = formatMajorAmount(amount, charge.currency)
          await handleChargeEvent({
            charge,
            event: webhookEvent,
            paymentStatus: 'expired',
            orderStatus: 'expired',
            invoiceStatus: 'cancelled',
            label: 'Charge authorization expired',
            messageParts: [
              charge.id ? `Charge ${charge.id}` : null,
              amount !== undefined && amountLabel ? `Amount ${amountLabel}` : null,
            ],
            amountOverride: amount,
            includeChargeContext: false,
          })
        } catch (err) {
          console.warn('stripeWebhook: failed to handle charge.expired', err)
        }
        break
      }

      case 'charge.dispute.created': {
        try {
          const dispute = webhookEvent.data.object as Stripe.Dispute
          await handleDisputeEvent({
            dispute,
            charge: null,
            event: webhookEvent,
            paymentStatus: 'disputed',
            label: 'Dispute opened',
            messageParts: [dispute.id ? `Dispute ${dispute.id}` : null],
          })
        } catch (err) {
          console.warn('stripeWebhook: failed to handle dispute.created', err)
        }
        break
      }

      case 'charge.dispute.updated': {
        try {
          const dispute = webhookEvent.data.object as Stripe.Dispute
          await handleDisputeEvent({
            dispute,
            charge: null,
            event: webhookEvent,
            paymentStatus: 'disputed',
            label: 'Dispute updated',
            messageParts: [dispute.id ? `Dispute ${dispute.id}` : null],
          })
        } catch (err) {
          console.warn('stripeWebhook: failed to handle dispute.updated', err)
        }
        break
      }

      case 'charge.dispute.closed': {
        try {
          const dispute = webhookEvent.data.object as Stripe.Dispute
          const status = (dispute.status || '').toLowerCase()
          let paymentStatus: string = 'dispute_closed'
          let orderStatus: OrderPaymentStatusInput['orderStatus'] | undefined = undefined
          let invoiceStatus: OrderPaymentStatusInput['invoiceStatus'] | undefined = undefined
          if (status === 'won') {
            paymentStatus = 'dispute_won'
            orderStatus = 'paid'
            invoiceStatus = 'paid'
          } else if (status === 'lost') {
            paymentStatus = 'dispute_lost'
            orderStatus = 'cancelled'
            invoiceStatus = 'cancelled'
          } else if (status === 'warning_closed') {
            paymentStatus = 'dispute_warning_closed'
          }
          await handleDisputeEvent({
            dispute,
            charge: null,
            event: webhookEvent,
            paymentStatus,
            orderStatus,
            invoiceStatus,
            label: 'Dispute closed',
            messageParts: [dispute.id ? `Dispute ${dispute.id}` : null],
            eventStatus: paymentStatus,
          })
        } catch (err) {
          console.warn('stripeWebhook: failed to handle dispute.closed', err)
        }
        break
      }

      case 'charge.dispute.funds_withdrawn': {
        try {
          const dispute = webhookEvent.data.object as Stripe.Dispute
          await handleDisputeEvent({
            dispute,
            charge: null,
            event: webhookEvent,
            paymentStatus: 'dispute_funds_withdrawn',
            label: 'Dispute funds withdrawn',
            messageParts: [
              dispute.id ? `Dispute ${dispute.id}` : null,
              'Stripe withdrew dispute funds',
            ],
            eventStatus: 'dispute_funds_withdrawn',
          })
        } catch (err) {
          console.warn('stripeWebhook: failed to handle dispute.funds_withdrawn', err)
        }
        break
      }

      case 'charge.dispute.funds_reinstated': {
        try {
          const dispute = webhookEvent.data.object as Stripe.Dispute
          await handleDisputeEvent({
            dispute,
            charge: null,
            event: webhookEvent,
            paymentStatus: 'dispute_funds_reinstated',
            orderStatus: 'paid',
            invoiceStatus: 'paid',
            label: 'Dispute funds reinstated',
            messageParts: [
              dispute.id ? `Dispute ${dispute.id}` : null,
              'Stripe reinstated dispute funds',
            ],
            eventStatus: 'dispute_funds_reinstated',
          })
        } catch (err) {
          console.warn('stripeWebhook: failed to handle dispute.funds_reinstated', err)
        }
        break
      }

      case 'charge.refunded':
      case 'charge.refund.created':
      case 'charge.refund.updated': {
        await handleRefundWebhookEvent(webhookEvent)
        break
      }

      case 'refund.created':
      case 'refund.updated':
      case 'refund.failed': {
        await handleRefundWebhookEvent(webhookEvent)
        break
      }

      case 'checkout.session.async_payment_succeeded': {
        try {
          const session = webhookEvent.data.object as Stripe.Checkout.Session
          await handleCheckoutAsyncPaymentSucceeded(session, {
            eventType: webhookEvent.type,
            invoiceStripeStatus: webhookEvent.type,
            stripeEventId: webhookEvent.id,
            eventCreated: webhookEvent.created,
          })
        } catch (err) {
          console.warn(
            'stripeWebhook: failed to handle checkout.session.async_payment_succeeded',
            err,
          )
        }
        break
      }

      case 'checkout.session.async_payment_failed': {
        try {
          const session = webhookEvent.data.object as Stripe.Checkout.Session
          await handleCheckoutAsyncPaymentFailed(session, {
            eventType: webhookEvent.type,
            invoiceStripeStatus: webhookEvent.type,
            stripeEventId: webhookEvent.id,
            eventCreated: webhookEvent.created,
          })
        } catch (err) {
          console.warn(
            'stripeWebhook: failed to handle checkout.session.async_payment_failed',
            err,
          )
        }
        break
      }

      case 'checkout.session.completed': {
        const session = webhookEvent.data.object as Stripe.Checkout.Session
        const email = session.customer_details?.email || session.customer_email || ''
        const totalAmount = (Number(session.amount_total || 0) || 0) / 100
        const stripeSessionId = session.id
        const metadata = (session.metadata || {}) as Record<string, string>
        const userIdMeta =
          (
            metadata['auth0_user_id'] ||
            metadata['auth0_sub'] ||
            metadata['userId'] ||
            metadata['user_id'] ||
            ''
          )
            .toString()
            .trim() || undefined

        // Enrich with Stripe payment details if available
        let paymentIntent: Stripe.PaymentIntent | null = null
        try {
          if (session.payment_intent) {
            paymentIntent = await stripe.paymentIntents.retrieve(String(session.payment_intent))
          }
        } catch {}

        const currency =
          ((session as any)?.currency || (paymentIntent as any)?.currency || '')
            .toString()
            .toLowerCase() || undefined
        const sessionStatus = (session.status || '').toString().toLowerCase()
        const rawPaymentStatus = (session.payment_status || paymentIntent?.status || '')
          .toString()
          .toLowerCase()
        const normalizedPaymentStatus = rawPaymentStatus.trim()
        let paymentStatus: string = normalizedPaymentStatus
        if (['paid', 'succeeded', 'complete', 'no_payment_required'].includes(normalizedPaymentStatus)) {
          paymentStatus = 'paid'
        } else if (sessionStatus === 'expired') {
          paymentStatus = 'expired'
        } else if (['canceled', 'cancelled'].includes(normalizedPaymentStatus)) {
          paymentStatus = 'cancelled'
        } else if (FAILED_CHECKOUT_PAYMENT_STATUSES.has(normalizedPaymentStatus)) {
          paymentStatus = 'failed'
        } else if (!paymentStatus) {
          paymentStatus = 'pending'
        }
        let derivedOrderStatus: 'paid' | 'cancelled' | 'closed' | 'expired'
        if (sessionStatus === 'expired') derivedOrderStatus = 'expired'
        else if (paymentStatus === 'cancelled' || paymentStatus === 'failed') derivedOrderStatus = 'cancelled'
        else derivedOrderStatus = 'paid'
        const amountSubtotal = Number.isFinite(Number((session as any)?.amount_subtotal))
          ? Number((session as any)?.amount_subtotal) / 100
          : undefined
        const amountTax = Number.isFinite(Number((session as any)?.total_details?.amount_tax))
          ? Number((session as any)?.total_details?.amount_tax) / 100
          : undefined
        let amountShipping = (() => {
          const a = Number((session as any)?.shipping_cost?.amount_total)
          if (Number.isFinite(a)) return a / 100
          const b = Number((session as any)?.total_details?.amount_shipping)
          return Number.isFinite(b) ? b / 100 : undefined
        })()
        let chargeId: string | undefined
        let cardBrand: string | undefined
        let cardLast4: string | undefined
        let receiptUrl: string | undefined
        let chargeBillingName: string | undefined
        try {
          const ch = (paymentIntent as any)?.charges?.data?.[0]
          if (ch) {
            chargeId = ch.id || undefined
            receiptUrl = ch.receipt_url || undefined
            const c = ch.payment_method_details?.card
            cardBrand = c?.brand || undefined
            cardLast4 = c?.last4 || undefined
            chargeBillingName = ch?.billing_details?.name || undefined
          }
        } catch {}

        const metadataOrderNumberRaw = (
          metadata['order_number'] ||
          metadata['orderNo'] ||
          metadata['website_order_number'] ||
          ''
        )
          .toString()
          .trim()
        const metadataInvoiceNumber = (
          metadata['sanity_invoice_number'] ||
          metadata['invoice_number'] ||
          ''
        )
          .toString()
          .trim()
        // Use the shared helper so metadata fallbacks and live Stripe rate
        // lookups stay in sync across reprocessing + webhook flows.
        const shippingDetails = await resolveStripeShippingDetails({
          metadata,
          session,
          paymentIntent,
          fallbackAmount: amountShipping,
          stripe,
        })
        if (shippingDetails.amount !== undefined) {
          amountShipping = shippingDetails.amount
        }
        const orderNumber = await resolveOrderNumber({
          metadataOrderNumber: metadataOrderNumberRaw,
          invoiceNumber: metadataInvoiceNumber,
          fallbackId: stripeSessionId,
        })

        const invoiceId = metadata['sanity_invoice_id']
        const metadataCustomerName = (metadata['bill_to_name'] || metadata['customer_name'] || '')
          .toString()
          .trim()

        // 2) Gather enriched data: line items + shipping
        const cart: CartItem[] = await buildCartFromSessionLineItems(stripeSessionId, metadata)

        let shippingAddress: any = undefined
        try {
          const cd = session.customer_details
          const addr = (cd?.address || (session as any).shipping_details?.address) as
            | Stripe.Address
            | undefined
          const name = cd?.name || (session as any).shipping_details?.name || undefined
          const phone = cd?.phone || (session as any).shipping_details?.phone || undefined
          shippingAddress = addr
            ? {
                name: name || undefined,
                phone: phone || undefined,
                email: email || undefined,
                addressLine1: (addr as any).line1 || undefined,
                addressLine2: (addr as any).line2 || undefined,
                city: (addr as any).city || undefined,
                state: (addr as any).state || undefined,
                postalCode: (addr as any).postal_code || undefined,
                country: (addr as any).country || undefined,
              }
            : undefined
        } catch (err) {
          console.warn('stripeWebhook: could not parse shipping address', err)
        }

        const customerName =
          (
            shippingAddress?.name ||
            metadataCustomerName ||
            session.customer_details?.name ||
            chargeBillingName ||
            email ||
            ''
          )
            .toString()
            .trim() || undefined

        // 3) Upsert an Order doc for visibility/fulfillment
        try {
          const existingOrder = await sanity.fetch(
            `*[_type == "order" && stripeSessionId == $sid][0]{_id, packingSlipUrl}`,
            {sid: stripeSessionId},
          )
          const existingId = existingOrder?._id || null
          const normalizedEmail = typeof email === 'string' ? email.trim() : ''
          const shouldSendConfirmation =
            !existingId && Boolean(normalizedEmail) && Boolean(RESEND_API_KEY)

          const baseDoc: any = {
            _type: 'order',
            stripeSource: 'checkout.session',
            stripeSessionId,
            orderNumber,
            customerName,
            customerEmail: email || undefined,
            totalAmount: Number.isFinite(totalAmount) ? totalAmount : undefined,
            status: derivedOrderStatus,
            createdAt: new Date().toISOString(),
            paymentStatus,
            stripeCheckoutStatus: sessionStatus || undefined,
            stripeSessionStatus: sessionStatus || undefined,
            stripeCheckoutMode: session.mode || undefined,
            stripePaymentIntentStatus: paymentIntent?.status || undefined,
            stripeLastSyncedAt: new Date().toISOString(),
            currency,
            amountSubtotal,
            amountTax,
            paymentIntentId: paymentIntent?.id || undefined,
            chargeId,
            cardBrand,
            cardLast4,
            receiptUrl,
            checkoutDraft: derivedOrderStatus !== 'paid' ? true : undefined,
            ...(shippingAddress ? {shippingAddress} : {}),
            ...(userIdMeta ? {userId: userIdMeta} : {}),
            ...(cart.length ? {cart} : {}),
          }
          baseDoc.stripeSummary = buildStripeSummary({
            session,
            paymentIntent,
            eventType: webhookEvent.type,
            eventCreated: webhookEvent.created,
          })

          const shippingAmountForDoc = shippingDetails.amount ?? amountShipping
          const shippingCurrencyForDoc =
            shippingDetails.currency || (currency ? currency.toUpperCase() : undefined)
          if (shippingDetails.carrier) {
            baseDoc.shippingCarrier = shippingDetails.carrier
          }
          if (
            shippingDetails.serviceName ||
            shippingDetails.serviceCode ||
            shippingAmountForDoc !== undefined
          ) {
            baseDoc.selectedService = {
              carrierId: shippingDetails.carrierId || undefined,
              carrier: shippingDetails.carrier || undefined,
              service: shippingDetails.serviceName || shippingDetails.serviceCode || undefined,
              serviceCode: shippingDetails.serviceCode || shippingDetails.serviceName || undefined,
              amount: shippingAmountForDoc,
              currency: shippingCurrencyForDoc || 'USD',
              deliveryDays: shippingDetails.deliveryDays,
              estimatedDeliveryDate: shippingDetails.estimatedDeliveryDate,
            }
          }

          if (shippingAmountForDoc !== undefined) {
            baseDoc.amountShipping = shippingAmountForDoc
            baseDoc.selectedShippingAmount = shippingAmountForDoc
          }
          if (shippingCurrencyForDoc) {
            baseDoc.selectedShippingCurrency = shippingCurrencyForDoc
          }
          if (shippingDetails.deliveryDays !== undefined) {
            baseDoc.shippingDeliveryDays = shippingDetails.deliveryDays
          }
          if (shippingDetails.estimatedDeliveryDate) {
            baseDoc.shippingEstimatedDeliveryDate = shippingDetails.estimatedDeliveryDate
          }
          if (shippingDetails.serviceCode) {
            baseDoc.shippingServiceCode = shippingDetails.serviceCode
          }
          if (shippingDetails.serviceName) {
            baseDoc.shippingServiceName = shippingDetails.serviceName
          }
          if (shippingDetails.metadata && Object.keys(shippingDetails.metadata).length) {
            baseDoc.shippingMetadata = shippingDetails.metadata
          }

          const orderSlug = createOrderSlug(orderNumber, stripeSessionId)
          if (orderSlug) baseDoc.slug = {_type: 'slug', current: orderSlug}



          // Try to link to an existing customer by email
          if (email) {
            try {
              const customerId = await sanity.fetch(
                `*[_type == "customer" && email == $email][0]._id`,
                {email},
              )
              if (customerId) baseDoc.customerRef = {_type: 'reference', _ref: customerId}
            } catch {}
          }

          let orderId = existingId
          if (existingId) {
            await sanity
              .patch(existingId)
              .set(baseDoc)
              .setIfMissing({webhookNotified: true})
              .commit({autoGenerateArrayKeys: true})
          } else {
            const created = await sanity.create(
              {...baseDoc, webhookNotified: true},
              {autoGenerateArrayKeys: true},
            )
            orderId = created?._id
          }

          if (orderId) {
            await appendOrderEvent(orderId, {
              eventType: webhookEvent.type,
              status: paymentStatus,
              label: 'Checkout completed',
              message: `Checkout session ${stripeSessionId} completed with status ${session.payment_status || 'unknown'}`,
              amount: totalAmount,
              currency: currency ? currency.toUpperCase() : undefined,
              stripeEventId: webhookEvent.id,
              occurredAt: webhookEvent.created,
              metadata,
            })
            await markExpiredCartRecovered(stripeSessionId, orderId, {
              eventType: 'checkout.recovered',
              status: 'recovered',
              label: 'Converted to order',
              message: `Order ${orderNumber || orderId} created from checkout ${stripeSessionId}`,
              amount: totalAmount,
              currency: currency ? currency.toUpperCase() : undefined,
              stripeEventId: webhookEvent.id,
              occurredAt: webhookEvent.created,
              metadata,
            })
            try {
              if (!existingOrder?.packingSlipUrl) {
                const packingSlipUrl = await generatePackingSlipAsset({
                  sanity,
                  orderId,
                  invoiceId,
                })
                if (packingSlipUrl) {
                  await sanity
                    .patch(orderId)
                    .set({packingSlipUrl})
                    .commit({autoGenerateArrayKeys: true})
                }
              }
            } catch (err) {
              console.warn('stripeWebhook: packing slip auto upload failed', err)
            }
            try {
              await syncOrderToShipStation(sanity, orderId)
            } catch (err) {
              console.warn('stripeWebhook: ShipStation sync failed', err)
            }
          }

          try {
            await updateCustomerProfileForOrder({
              sanity,
              orderId,
              customerId: (baseDoc as any)?.customerRef?._ref,
              email: normalizedEmail || email || undefined,
              shippingAddress,
              stripeCustomerId:
                typeof paymentIntent?.customer === 'string' ? paymentIntent.customer : undefined,
              stripeSyncTimestamp: new Date().toISOString(),
              customerName,
            })
          } catch (err) {
            console.warn('stripeWebhook: failed to refresh customer profile', err)
          }

          if (shouldSendConfirmation && orderId) {
            try {
              await sendOrderConfirmationEmail({
                to: normalizedEmail,
                orderNumber,
                customerName,
                items: cart,
                totalAmount,
                subtotal: typeof amountSubtotal === 'number' ? amountSubtotal : undefined,
                taxAmount: typeof amountTax === 'number' ? amountTax : undefined,
                shippingAmount: typeof amountShipping === 'number' ? amountShipping : undefined,
                shippingAddress,
              })
              await sanity
                .patch(orderId)
                .set({confirmationEmailSent: true})
                .commit({autoGenerateArrayKeys: true})
            } catch (err) {
              console.warn('stripeWebhook: order confirmation email failed', err)
            }
          }

          // 4) Auto-fulfillment: call our Netlify function to generate packing slip, label, and email
          try {
            if (orderId) {
              const base = (
                process.env.SANITY_STUDIO_NETLIFY_BASE ||
                process.env.PUBLIC_SITE_URL ||
                process.env.AUTH0_BASE_URL ||
                ''
              ).trim()
              if (base && base.startsWith('http')) {
                const url = `${base.replace(/\/$/, '')}/.netlify/functions/fulfill-order`
                await fetch(url, {
                  method: 'POST',
                  headers: {'Content-Type': 'application/json'},
                  body: JSON.stringify({orderId}),
                })
              }
            }
          } catch (e) {
            console.warn('stripeWebhook: auto-fulfillment call failed', e)
          }
        } catch (e) {
          console.error('stripeWebhook: failed to upsert Order doc:', e)
          // Do not fail the webhook; Stripe will retry and we may create duplicates otherwise
        }

        break
      }

      case 'payment_intent.succeeded': {
        const pi = webhookEvent.data.object as Stripe.PaymentIntent
        const meta = (pi.metadata || {}) as Record<string, string>
        const userIdMeta =
          (meta['auth0_user_id'] || meta['auth0_sub'] || meta['userId'] || meta['user_id'] || '')
            .toString()
            .trim() || undefined
        const invoiceId = meta['sanity_invoice_id']
        const checkoutSessionMeta =
          (
            meta['checkout_session_id'] ||
            meta['checkoutSessionId'] ||
            meta['stripe_checkout_session_id'] ||
            ''
          )
            .toString()
            .trim() || undefined

        // Create a minimal Order if none exists yet
        try {
          const totalAmount = (Number(pi.amount_received || pi.amount || 0) || 0) / 100
          const email =
            (pi as any)?.charges?.data?.[0]?.billing_details?.email ||
            (pi as any)?.receipt_email ||
            undefined
          const currency = ((pi as any)?.currency || '').toString().toLowerCase() || undefined
          const ch = (pi as any)?.charges?.data?.[0]
          const chargeId = ch?.id || undefined
          const receiptUrl = ch?.receipt_url || undefined
          const cardBrand = ch?.payment_method_details?.card?.brand || undefined
          const cardLast4 = ch?.payment_method_details?.card?.last4 || undefined
          const chargeBillingName = ch?.billing_details?.name || undefined
          const shippingAddr: any = (pi as any)?.shipping?.address || undefined
          let amountShipping: number | undefined = undefined
          const rawPaymentStatus = (pi.status || '').toLowerCase()
          let paymentStatus = rawPaymentStatus || 'pending'
          if (['succeeded', 'paid'].includes(rawPaymentStatus)) paymentStatus = 'paid'
          else if (['canceled', 'cancelled'].includes(rawPaymentStatus)) paymentStatus = 'cancelled'
          let derivedOrderStatus: 'paid' | 'cancelled' =
            paymentStatus === 'cancelled' ? 'cancelled' : 'paid'

          const metadataOrderNumberRaw = (
            meta['order_number'] ||
            meta['orderNo'] ||
            meta['website_order_number'] ||
            ''
          )
            .toString()
            .trim()
          const metadataInvoiceNumber = (
            meta['sanity_invoice_number'] ||
            meta['invoice_number'] ||
            ''
          )
            .toString()
            .trim()
          const shippingDetails = await resolveStripeShippingDetails({
            metadata: meta,
            paymentIntent: pi,
            fallbackAmount: undefined,
            stripe,
          })
          const orderNumber = await resolveOrderNumber({
            metadataOrderNumber: metadataOrderNumberRaw,
            invoiceNumber: metadataInvoiceNumber,
            fallbackId: pi.id,
          })
          const customerName =
            (
              (pi as any)?.shipping?.name ||
              meta['bill_to_name'] ||
              chargeBillingName ||
              email ||
              ''
            )
              .toString()
              .trim() || undefined

          const existingOrder = await sanity.fetch(
            `*[_type == "order" && stripeSessionId == $sid][0]{_id, packingSlipUrl}`,
            {sid: pi.id},
          )
          const existingId = existingOrder?._id || null
          const normalizedEmail = typeof email === 'string' ? email.trim() : ''
          const shouldSendConfirmation =
            !existingId && Boolean(normalizedEmail) && Boolean(RESEND_API_KEY)
          const baseDoc: any = {
            _type: 'order',
            stripeSource: 'payment_intent',
            stripeSessionId: pi.id,
            orderNumber,
            customerName,
            customerEmail: email || undefined,
            totalAmount: Number.isFinite(totalAmount) ? totalAmount : undefined,
            status: derivedOrderStatus,
            createdAt: new Date().toISOString(),
            paymentStatus,
            stripePaymentIntentStatus: pi.status || undefined,
            stripeLastSyncedAt: new Date().toISOString(),
            currency,
            paymentIntentId: pi.id,
            chargeId,
            cardBrand,
            cardLast4,
            receiptUrl,
            checkoutDraft: derivedOrderStatus !== 'paid' ? true : undefined,
            ...(userIdMeta ? {userId: userIdMeta} : {}),
            ...(shippingAddr
              ? {
                  shippingAddress: {
                    name: (pi as any)?.shipping?.name || chargeBillingName || undefined,
                    addressLine1: shippingAddr.line1 || undefined,
                    addressLine2: shippingAddr.line2 || undefined,
                    city: shippingAddr.city || undefined,
                    state: shippingAddr.state || undefined,
                    postalCode: shippingAddr.postal_code || undefined,
                    country: shippingAddr.country || undefined,
                    email: email || undefined,
                  },
                }
              : {}),
          }
          baseDoc.stripeSummary = buildStripeSummary({
            paymentIntent: pi,
            eventType: webhookEvent.type,
            eventCreated: webhookEvent.created,
          })
          const shippingAmountForDoc = shippingDetails.amount ?? amountShipping
          if (shippingAmountForDoc !== undefined) {
            baseDoc.amountShipping = shippingAmountForDoc
            baseDoc.selectedShippingAmount = shippingAmountForDoc
          }
          if (shippingDetails.carrier) {
            baseDoc.shippingCarrier = shippingDetails.carrier
          }
          if (
            shippingDetails.serviceName ||
            shippingDetails.serviceCode ||
            shippingAmountForDoc !== undefined
          ) {
            baseDoc.selectedService = {
              carrierId: shippingDetails.carrierId || undefined,
              carrier: shippingDetails.carrier || undefined,
              service: shippingDetails.serviceName || shippingDetails.serviceCode || undefined,
              serviceCode: shippingDetails.serviceCode || shippingDetails.serviceName || undefined,
              amount: shippingAmountForDoc,
              currency:
                shippingDetails.currency ||
                (currency ? currency.toUpperCase() : undefined) ||
                'USD',
              deliveryDays: shippingDetails.deliveryDays,
              estimatedDeliveryDate: shippingDetails.estimatedDeliveryDate,
            }
          }
          if (shippingDetails.currency) {
            baseDoc.selectedShippingCurrency = shippingDetails.currency
          }
          if (shippingDetails.deliveryDays !== undefined) {
            baseDoc.shippingDeliveryDays = shippingDetails.deliveryDays
          }
          if (shippingDetails.estimatedDeliveryDate) {
            baseDoc.shippingEstimatedDeliveryDate = shippingDetails.estimatedDeliveryDate
          }
          if (shippingDetails.serviceCode) {
            baseDoc.shippingServiceCode = shippingDetails.serviceCode
          }
          if (shippingDetails.serviceName) {
            baseDoc.shippingServiceName = shippingDetails.serviceName
          }
          if (shippingDetails.metadata && Object.keys(shippingDetails.metadata).length) {
            baseDoc.shippingMetadata = shippingDetails.metadata
          }
          const intentSlug = createOrderSlug(orderNumber, pi.id)
          if (intentSlug) baseDoc.slug = {_type: 'slug', current: intentSlug}


          let orderId = existingId
          if (existingId) {
            await sanity.patch(existingId).set(baseDoc).commit({autoGenerateArrayKeys: true})
          } else {
            const created = await sanity.create(baseDoc, {autoGenerateArrayKeys: true})
            orderId = created?._id
          }

          if (orderId) {
            await appendOrderEvent(orderId, {
              eventType: webhookEvent.type,
              status: paymentStatus,
              label: 'Payment intent succeeded',
              message: `Payment intent ${pi.id} succeeded`,
              amount: totalAmount,
              currency: currency ? currency.toUpperCase() : undefined,
              stripeEventId: webhookEvent.id,
              occurredAt: webhookEvent.created,
              metadata: meta,
            })
            await markExpiredCartRecovered(checkoutSessionMeta, orderId, {
              eventType: 'checkout.recovered',
              status: 'recovered',
              label: 'Payment intent recovered checkout',
              message: checkoutSessionMeta
                ? `Checkout ${checkoutSessionMeta} converted from payment intent ${pi.id}`
                : `Payment intent ${pi.id} recorded`,
              amount: totalAmount,
              currency: currency ? currency.toUpperCase() : undefined,
              stripeEventId: webhookEvent.id,
              occurredAt: webhookEvent.created,
              metadata: meta,
            })
            try {
              if (!existingOrder?.packingSlipUrl) {
                const packingSlipUrl = await generatePackingSlipAsset({
                  sanity,
                  orderId,
                  invoiceId,
                })
                if (packingSlipUrl) {
                  await sanity
                    .patch(orderId)
                    .set({packingSlipUrl})
                    .commit({autoGenerateArrayKeys: true})
                }
              }
            } catch (err) {
              console.warn('stripeWebhook: packing slip auto upload failed', err)
            }
            try {
              await syncOrderToShipStation(sanity, orderId)
            } catch (err) {
              console.warn('stripeWebhook: ShipStation sync failed', err)
            }
          }

          if (shouldSendConfirmation && orderId) {
            try {
              await sendOrderConfirmationEmail({
                to: normalizedEmail,
                orderNumber,
                customerName,
                items: [],
                totalAmount,
                shippingAmount:
                  typeof shippingDetails.amount === 'number' ? shippingDetails.amount : undefined,
                shippingAddress: shippingAddr,
              })
              await sanity
                .patch(orderId)
                .set({confirmationEmailSent: true})
                .commit({autoGenerateArrayKeys: true})
            } catch (err) {
              console.warn('stripeWebhook: PI order confirmation email failed', err)
            }
          }

          // Try auto-fulfillment only if we have a shipping address on the PI
          try {
            const base = (
              process.env.SANITY_STUDIO_NETLIFY_BASE ||
              process.env.PUBLIC_SITE_URL ||
              process.env.AUTH0_BASE_URL ||
              ''
            ).trim()
            const hasShipping = Boolean((pi as any)?.shipping?.address?.line1)
            if (base && base.startsWith('http') && orderId && hasShipping) {
              const url = `${base.replace(/\/$/, '')}/.netlify/functions/fulfill-order`
              await fetch(url, {
                method: 'POST',
                headers: {'Content-Type': 'application/json'},
                body: JSON.stringify({orderId}),
              })
            }
          } catch {}
        } catch (e) {
          console.warn('stripeWebhook: PI fallback order creation failed', e)
        }
        break
      }
      case 'checkout.session.expired':
        try {
          const session = webhookEvent.data.object as Stripe.Checkout.Session
          await handleCheckoutExpired(session, {
            stripeEventId: webhookEvent.id,
            eventCreated: webhookEvent.created,
          })
        } catch (err) {
          console.warn('stripeWebhook: failed to handle checkout.session.expired', err)
        }
        break
      default: {
        const type = webhookEvent.type || ''
        if (type.startsWith('source.')) {
          await recordStripeWebhookEvent(webhookEvent, 'source')
        } else if (type.startsWith('person.')) {
          await recordStripeWebhookEvent(webhookEvent, 'person')
        } else if (type.startsWith('issuing_dispute.')) {
          await recordStripeWebhookEvent(webhookEvent, 'issuing_dispute')
        }
        break
      }
    }
  } catch (err: any) {
    webhookStatus = 'error'
    webhookSummary = err?.message
      ? `Error processing ${webhookEvent.type}: ${err.message}`
      : `Error processing ${webhookEvent.type}`
    console.error('stripeWebhook handler error:', err)
  }

  try {
    await recordStripeWebhookEvent({
      event: webhookEvent,
      status: webhookStatus,
      summary: webhookSummary,
    })
  } catch (err) {
    console.warn('stripeWebhook: failed to log webhook event', err)
  }

  if (webhookStatus === 'error') {
    return {statusCode: 200, body: JSON.stringify({received: true, hint: 'internal error logged'})}
  }

  return {statusCode: 200, body: JSON.stringify({received: true, status: webhookStatus})}
}

// Netlify picks up the named export automatically; avoid duplicate exports.<|MERGE_RESOLUTION|>--- conflicted
+++ resolved
@@ -508,7 +508,7 @@
     .map((segment) => segment.charAt(0).toUpperCase() + segment.slice(1))
     .join(' ')
 
-const recordStripeWebhookEvent = async (
+const recordStripeWebhookResourceEvent = async (
   webhookEvent: Stripe.Event,
   category: StripeWebhookCategory,
 ): Promise<void> => {
@@ -831,26 +831,7 @@
 ]
 const PAYMENT_LINK_METADATA_QUOTE_KEYS = ['sanity_quote_id', 'quote_id', 'quoteId', 'sanityQuoteId']
 const PAYMENT_LINK_METADATA_ORDER_KEYS = ['sanity_order_id', 'order_id', 'orderId', 'sanityOrderId']
-const INVOICE_METADATA_NUMBER_KEYS = [
-  'sanity_invoice_number',
-  'invoice_number',
-  'invoiceNumber',
-  'sanityInvoiceNumber',
-]
-const PRODUCT_METADATA_ID_KEYS = [
-  'sanity_id',
-  'sanityId',
-  'sanity_document_id',
-  'sanityDocId',
-  'sanity_doc_id',
-  'sanityProductId',
-  'sanity_product_id',
-  'sanityDocumentId',
-  'document_id',
-  'documentId',
-  'product_document_id',
-  'productDocumentId',
-]
+const ORDER_METADATA_ID_KEYS = ['sanity_order_id', 'order_id', 'orderId', 'sanityOrderId']
 const ORDER_METADATA_NUMBER_KEYS = [
   'sanity_order_number',
   'order_number',
@@ -3412,13 +3393,13 @@
   let webhookSummary = summarizeEventType(webhookEvent.type)
 
   try {
-<<<<<<< HEAD
-    type ExtendedStripeEventType = Stripe.Event.Type | 'invoiceitem.updated' | 'charge.refund.created'
+    type ExtendedStripeEventType =
+      | Stripe.Event.Type
+      | 'invoiceitem.updated'
+      | 'charge.refund.created'
     const eventType = webhookEvent.type as ExtendedStripeEventType
 
     switch (eventType) {
-=======
-    switch (webhookEvent.type) {
       case 'quote.created':
       case 'quote.finalized':
       case 'quote.updated':
@@ -3475,7 +3456,6 @@
         break
       }
 
->>>>>>> 18f04019
       case 'product.created':
       case 'product.updated': {
         try {
