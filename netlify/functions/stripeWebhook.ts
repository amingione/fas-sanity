--- conflicted
+++ resolved
@@ -1486,12 +1486,8 @@
   const orderPatch: Record<string, any> = {
     stripeLastSyncedAt: new Date().toISOString(),
   }
-<<<<<<< HEAD
 
   if (!shouldPreserveRefundedStatus) {
-=======
-  if (paymentStatus !== undefined) {
->>>>>>> 86dc73b8
     orderPatch.paymentStatus = paymentStatus
   }
   if (orderStatus) orderPatch.status = orderStatus
@@ -2666,21 +2662,14 @@
               chargeAmountCents > 0 &&
               refundedCentsFromCharge >= chargeAmountCents)
 
-<<<<<<< HEAD
           const refundStatus = (refund?.status || '').toString().toLowerCase()
           const refundSucceeded = refundStatus === 'succeeded'
           const preserveRefundedStatus = Boolean(refundStatus && refundStatus !== 'succeeded')
-=======
->>>>>>> 86dc73b8
           const paymentStatus = refundSucceeded
             ? isFullRefund
               ? 'refunded'
               : 'partially_refunded'
-<<<<<<< HEAD
             : 'paid'
-=======
-            : undefined
->>>>>>> 86dc73b8
           const paymentIntentId =
             typeof paymentIntent?.id === 'string'
               ? paymentIntent.id
