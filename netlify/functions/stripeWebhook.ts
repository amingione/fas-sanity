import type {Handler} from '@netlify/functions'
import Stripe from 'stripe'
import type {CartItem} from '../lib/cartEnrichment'
import {createClient} from '@sanity/client'
import {randomUUID} from 'crypto'
import {generatePackingSlipAsset} from '../lib/packingSlip'
import {syncOrderToShipStation} from '../lib/shipstation'
import {mapStripeLineItem} from '../lib/stripeCartItem'
import {enrichCartItemsFromSanity} from '../lib/cartEnrichment'
import {updateCustomerProfileForOrder} from '../lib/customerSnapshot'
import {buildStripeSummary} from '../lib/stripeSummary'
import {resolveStripeShippingDetails} from '../lib/stripeShipping'
import {normalizeMetadataEntries} from '@fas/sanity-config/utils/cartItemDetails'
import {
  hydrateDiscountResources,
  removeCustomerDiscountRecord,
  syncCustomerDiscountRecord,
} from '../lib/customerDiscounts'

// Netlify delivers body as string; may be base64-encoded
function getRawBody(event: any): Buffer {
  const body = event.body || ''
  if (event.isBase64Encoded) return Buffer.from(body, 'base64')
  return Buffer.from(body)
}

function idVariants(id?: string): string[] {
  if (!id) return []
  const ids = [id]
  if (id.startsWith('drafts.')) ids.push(id.replace('drafts.', ''))
  else ids.push(`drafts.${id}`)
  return Array.from(new Set(ids))
}

function createOrderSlug(source?: string | null, fallback?: string | null): string | null {
  const raw = (source || fallback || '').toString().trim()
  if (!raw) return null
  const slug = raw
    .toLowerCase()
    .replace(/[^a-z0-9]+/g, '-')
    .replace(/^-+|-+$/g, '')
    .slice(0, 96)
  return slug || null
}

const ORDER_NUMBER_PREFIX = 'FAS'
const QUOTE_NUMBER_PREFIX = 'QT'

const FAILED_CHECKOUT_PAYMENT_STATUSES = new Set([
  'failed',
  'unpaid',
  'requires_payment_method',
  'requires_action',
  'requires_customer_action',
  'requires_source',
  'requires_source_action',
  'requires_confirmation',
])

function sanitizeOrderNumber(value?: string | null): string | undefined {
  if (!value) return undefined
  const trimmed = value.toString().trim().toUpperCase()
  if (!trimmed) return undefined
  if (/^FAS-\d{6}$/.test(trimmed)) return trimmed
  const digits = trimmed.replace(/\D/g, '')
  if (digits.length >= 6) return `${ORDER_NUMBER_PREFIX}-${digits.slice(-6)}`
  return undefined
}

function candidateFromSessionId(id?: string | null): string | undefined {
  if (!id) return undefined
  const core = id
    .toString()
    .trim()
    .replace(/^cs_(?:test|live)_/i, '')
  const digits = core.replace(/\D/g, '')
  if (digits.length >= 6) return `${ORDER_NUMBER_PREFIX}-${digits.slice(-6)}`
  return undefined
}

async function generateRandomOrderNumber(): Promise<string> {
  for (let attempt = 0; attempt < 8; attempt += 1) {
    const candidate = `${ORDER_NUMBER_PREFIX}-${Math.floor(Math.random() * 1_000_000)
      .toString()
      .padStart(6, '0')}`
    try {
      const existing = await sanity.fetch<number>(
        'count(*[_type == "order" && orderNumber == $num]) + count(*[_type == "invoice" && (orderNumber == $num || invoiceNumber == $num)])',
        {num: candidate},
      )
      if (!Number(existing)) return candidate
    } catch (err) {
      console.warn('stripeWebhook: order number uniqueness check failed', err)
      return candidate
    }
  }
  return `${ORDER_NUMBER_PREFIX}-${String(Math.floor(Date.now() % 1_000_000)).padStart(6, '0')}`
}

function sanitizeQuoteNumber(value?: string | null): string | undefined {
  if (!value) return undefined
  const trimmed = value.toString().trim().toUpperCase()
  if (!trimmed) return undefined
  if (/^QT-\d{6}$/.test(trimmed)) return trimmed
  const digits = trimmed.replace(/\D/g, '')
  if (digits.length >= 6) return `${QUOTE_NUMBER_PREFIX}-${digits.slice(-6)}`
  return undefined
}

async function generateRandomQuoteNumber(): Promise<string> {
  for (let attempt = 0; attempt < 8; attempt += 1) {
    const randomValue = Math.floor(Math.random() * 1_000_000)
    const candidate = `${QUOTE_NUMBER_PREFIX}-${randomValue.toString().padStart(6, '0')}`
    try {
      const existing = await sanity.fetch<number>(
        'count(*[_type == "quote" && quoteNumber == $num])',
        {num: candidate},
      )
      if (!Number(existing)) return candidate
    } catch (err) {
      console.warn('stripeWebhook: quote number uniqueness check failed', err)
      return candidate
    }
  }
  return `${QUOTE_NUMBER_PREFIX}-${String(Math.floor(Date.now() % 1_000_000)).padStart(6, '0')}`
}

async function resolveOrderNumber(options: {
  metadataOrderNumber?: string
  invoiceNumber?: string
  fallbackId?: string
}): Promise<string> {
  const candidates = [
    sanitizeOrderNumber(options.metadataOrderNumber),
    sanitizeOrderNumber(options.invoiceNumber),
    candidateFromSessionId(options.fallbackId),
  ].filter(Boolean) as string[]
  if (candidates.length > 0) return candidates[0]
  return generateRandomOrderNumber()
}

type EventRecordInput = {
  eventType: string
  status?: string
  label?: string
  message?: string
  amount?: number
  currency?: string
  stripeEventId?: string
  metadata?: Record<string, unknown> | null
  occurredAt?: number | string | null
}

const safeJsonStringify = (value: unknown, maxLength = 15000): string | undefined => {
  if (!value) return undefined

  try {
    const json = JSON.stringify(value, null, 2)
    if (!json) return undefined
    if (json.length > maxLength) return `${json.slice(0, maxLength - 3)}...`
    return json
  } catch {
    return undefined
  }
}

const toIsoTimestamp = (value?: number | string | null): string => {
  if (typeof value === 'number' && Number.isFinite(value)) {
    if (value > 10_000_000_000) return new Date(value).toISOString()
    return new Date(value * 1000).toISOString()
  }
  if (typeof value === 'string' && value.trim()) {
    const parsed = Number(value)
    if (Number.isFinite(parsed)) {
      return toIsoTimestamp(parsed)
    }
    return new Date(value).toISOString()
  }
  return new Date().toISOString()
}

const isoDateOnly = (iso?: string | null): string | undefined => {
  if (!iso) return undefined
  const trimmed = iso.toString().trim()
  if (!trimmed) return undefined
  return trimmed.slice(0, 10)
}

const isoDateFromUnix = (value?: number | null): string | undefined => {
  const iso = unixToIso(value)
  return isoDateOnly(iso)
}
<<<<<<< HEAD

=======
>>>>>>> 305c034c
function pruneUndefined<T extends Record<string, any>>(input: T): T {
  const result: Record<string, any> = {}
  for (const [key, value] of Object.entries(input)) {
    if (value !== undefined) {
      result[key] = value
    }
  }
  return result as T
}

function firstString(values: Array<unknown>): string | undefined {
  for (const value of values) {
    if (typeof value === 'string' && value.trim()) {
      return value.trim()
    }
  }
  return undefined
}

function summarizeEventType(eventType?: string): string {
  if (!eventType) return 'Processed event'
  const friendly = eventType.replace(/[._]/g, ' ').replace(/\s+/g, ' ').trim()
  if (!friendly) return 'Processed event'
  return friendly.charAt(0).toUpperCase() + friendly.slice(1)
}

async function findInvoiceDocumentIdForEvent(input: {
  metadata?: Record<string, any> | null
  stripeInvoiceId?: string
  invoiceNumber?: string
  paymentIntentId?: string | null
}): Promise<string | null> {
  const metadata = (input.metadata || {}) as Record<string, string>
  const metaId = INVOICE_METADATA_ID_KEYS.map((key) => normalizeSanityId(metadata[key])).find(Boolean)
  if (metaId) {
    const docId = await sanity.fetch<string | null>(`*[_type == "invoice" && _id in $ids][0]._id`, {
      ids: idVariants(metaId),
    })
    if (docId) return docId
  }

  if (input.stripeInvoiceId) {
    const docId = await sanity.fetch<string | null>(
      `*[_type == "invoice" && stripeInvoiceId == $id][0]._id`,
      {id: input.stripeInvoiceId},
    )
    if (docId) return docId
  }

  const metaNumber = firstString(
    INVOICE_METADATA_NUMBER_KEYS.map((key) => metadata[key as keyof typeof metadata]),
  )
  const invoiceNumber = metaNumber || input.invoiceNumber
  if (invoiceNumber) {
    const docId = await sanity.fetch<string | null>(
      `*[_type == "invoice" && invoiceNumber == $num][0]._id`,
      {num: invoiceNumber},
    )
    if (docId) return docId
  }

  if (input.paymentIntentId) {
    const docId = await sanity.fetch<string | null>(
      `*[_type == "invoice" && paymentIntentId == $pi][0]._id`,
      {pi: input.paymentIntentId},
    )
    if (docId) return docId
  }

  return null
}

async function findOrderDocumentIdForEvent(input: {
  metadata?: Record<string, any> | null
  paymentIntentId?: string | null
  chargeId?: string | null
  sessionId?: string | null
  invoiceDocId?: string | null
  invoiceNumber?: string | null
}): Promise<string | null> {
  const metadata = (input.metadata || {}) as Record<string, string>
  const metaId = ORDER_METADATA_ID_KEYS.map((key) => normalizeSanityId(metadata[key])).find(Boolean)
  if (metaId) {
    const docId = await sanity.fetch<string | null>(`*[_type == "order" && _id in $ids][0]._id`, {
      ids: idVariants(metaId),
    })
    if (docId) return docId
  }

  if (input.invoiceDocId) {
    const docId = await sanity.fetch<string | null>(
      `*[_type == "order" && invoiceRef._ref == $invoiceId][0]._id`,
      {invoiceId: input.invoiceDocId},
    )
    if (docId) return docId
  }

  const metaOrderNumber = firstString(
    ORDER_METADATA_NUMBER_KEYS.map((key) => metadata[key as keyof typeof metadata]),
  )
  const invoiceNumber = input.invoiceNumber || metaOrderNumber
  if (invoiceNumber) {
    const docId = await sanity.fetch<string | null>(
      `*[_type == "order" && orderNumber == $num][0]._id`,
      {num: invoiceNumber},
    )
    if (docId) return docId
  }

  if (input.paymentIntentId || input.chargeId || input.sessionId) {
    const docId = await sanity.fetch<string | null>(
      `*[_type == "order" && (
        ($pi != '' && paymentIntentId == $pi) ||
        ($charge != '' && chargeId == $charge) ||
        ($session != '' && stripeSessionId == $session)
      )][0]._id`,
      {
        pi: input.paymentIntentId || '',
        charge: input.chargeId || '',
        session: input.sessionId || '',
      },
    )
    if (docId) return docId
  }

  return null
}

async function recordStripeWebhookEvent(options: {
  event: Stripe.Event
  status: 'processed' | 'ignored' | 'error'
  summary?: string
}): Promise<void> {
  const {event, status, summary} = options
  if (!event?.id) return

  const payload = event.data?.object as Record<string, any> | undefined
  const metadata = (payload?.metadata || {}) as Record<string, string>

  const paymentIntentId = (() => {
    if (!payload) return undefined
    const raw = payload.payment_intent
    if (typeof raw === 'string') return raw
    if (raw && typeof raw === 'object' && typeof raw.id === 'string') return raw.id
    return undefined
  })()

  const chargeId = (() => {
    if (!payload) return undefined
    const raw = payload.charge
    if (typeof raw === 'string') return raw
    if (raw && typeof raw === 'object' && typeof raw.id === 'string') return raw.id
    const latestCharge = payload.latest_charge
    if (typeof latestCharge === 'string') return latestCharge
    if (latestCharge && typeof latestCharge === 'object' && typeof latestCharge.id === 'string') {
      return latestCharge.id
    }
    return undefined
  })()

  const sessionId = (() => {
    const candidates: Array<unknown> = SESSION_METADATA_KEYS.map((key) => metadata[key])
    candidates.push((payload as any)?.checkout_session)
    candidates.push((payload as any)?.session)
    for (const value of candidates) {
      if (typeof value === 'string' && value.trim()) {
        return value.trim()
      }
    }
    return undefined
  })()

  const invoiceNumberCandidate = (() => {
    if (typeof payload?.number === 'string' && payload.number.trim()) {
      return payload.number.trim()
    }
    const metaNumber = firstString(
      INVOICE_METADATA_NUMBER_KEYS.map((key) => metadata[key as keyof typeof metadata]),
    )
    if (metaNumber) return metaNumber
    const orderNumberMeta = firstString(
      ORDER_METADATA_NUMBER_KEYS.map((key) => metadata[key as keyof typeof metadata]),
    )
    return orderNumberMeta
  })()

  const invoiceDocId = await findInvoiceDocumentIdForEvent({
    metadata,
    stripeInvoiceId:
      payload && payload.object === 'invoice' && typeof payload.id === 'string'
        ? payload.id
        : undefined,
    invoiceNumber: invoiceNumberCandidate,
    paymentIntentId: paymentIntentId || null,
  })

  const orderDocId = await findOrderDocumentIdForEvent({
    metadata,
    paymentIntentId: paymentIntentId || null,
    chargeId: chargeId || null,
    sessionId: sessionId || null,
    invoiceDocId,
    invoiceNumber: invoiceNumberCandidate || null,
  })

  const metadataString = metadata && Object.keys(metadata).length > 0 ? safeJsonStringify(metadata) : undefined
  const rawPayload = payload ? safeJsonStringify(payload) : undefined
  const summaryText = summary || `Processed ${event.type}`

  const orderNumber = firstString(
    ORDER_METADATA_NUMBER_KEYS.map((key) => metadata[key as keyof typeof metadata]),
  )

  const document = pruneUndefined({
    _id: `${WEBHOOK_DOCUMENT_PREFIX}${event.id}`,
    _type: 'stripeWebhook',
    stripeEventId: event.id,
    eventType: event.type,
    status,
    summary: summaryText,
    occurredAt: toIsoTimestamp(event.created),
    processedAt: new Date().toISOString(),
    resourceType: typeof payload?.object === 'string' ? payload.object : undefined,
    resourceId: typeof payload?.id === 'string' ? payload.id : undefined,
    invoiceNumber: invoiceNumberCandidate,
    invoiceStatus: typeof payload?.status === 'string' ? payload.status : undefined,
    paymentIntentId,
    chargeId,
    customerId:
      typeof payload?.customer === 'string'
        ? payload.customer
        : payload?.customer && typeof payload.customer === 'object'
          ? (payload.customer as {id?: string}).id
          : undefined,
    requestId:
      typeof event.request === 'string'
        ? event.request
        : (event.request as Stripe.Event.Request | null | undefined)?.id,
    livemode: event.livemode ?? undefined,
    orderNumber,
    metadata: metadataString,
    rawPayload,
    orderId: orderDocId || undefined,
    invoiceId: invoiceDocId || undefined,
    orderRef: orderDocId ? {_type: 'reference', _ref: orderDocId} : undefined,
    invoiceRef: invoiceDocId ? {_type: 'reference', _ref: invoiceDocId} : undefined,
  })

  try {
    await sanity.createOrReplace(document, {autoGenerateArrayKeys: true})
  } catch (err) {
    console.warn('stripeWebhook: failed to record webhook event', err)
  }
}

const buildOrderEventRecord = (input: EventRecordInput) => {
  const event: Record<string, any> = {
    _type: 'orderEvent',
    _key: randomUUID(),
    type: input.eventType,
    createdAt: toIsoTimestamp(input.occurredAt),
  }
  if (input.status) event.status = input.status
  if (input.label) event.label = input.label
  if (input.message) event.message = input.message
  if (typeof input.amount === 'number' && Number.isFinite(input.amount)) event.amount = input.amount
  if (input.currency) event.currency = input.currency.toUpperCase()
  if (input.stripeEventId) event.stripeEventId = input.stripeEventId
  const metadataString = safeJsonStringify(input.metadata)
  if (metadataString) event.metadata = metadataString
  return event
}

const appendEventsToDocument = async (
  docId: string | null | undefined,
  field: string,
  events: Array<Record<string, any>>,
) => {
  if (!docId || !events.length) return
  try {
    await sanity
      .patch(docId)
      .setIfMissing({[field]: []})
      .append(field, events)
      .commit({autoGenerateArrayKeys: true})
  } catch (err) {
    console.warn(`stripeWebhook: failed to append ${field} on ${docId}`, err)
  }
}

const appendOrderEvent = async (
  orderId: string | null | undefined,
  event: EventRecordInput,
): Promise<void> => {
  if (!orderId) return
  await appendEventsToDocument(orderId, 'orderEvents', [buildOrderEventRecord(event)])
}

const appendExpiredCartEvent = async (
  docId: string | null | undefined,
  event: EventRecordInput | Record<string, any>,
): Promise<void> => {
  if (!docId) return
  const record =
    event && typeof event === 'object' && 'eventType' in event
      ? buildOrderEventRecord(event as EventRecordInput)
      : (event as Record<string, any>)
  await appendEventsToDocument(docId, 'events', [record])
}

type StripeWebhookCategory = 'source' | 'person' | 'issuing_dispute'

const humanizeSegments = (value: string) =>
  value
    .split(/[^a-z0-9]+/i)
    .filter(Boolean)
    .map((segment) => segment.charAt(0).toUpperCase() + segment.slice(1))
    .join(' ')

const recordStripeWebhookCategoryEvent = async (
  webhookEvent: Stripe.Event,
  category: StripeWebhookCategory,
): Promise<void> => {
  try {
    const dataObject = webhookEvent.data?.object as Record<string, any> | null
    const metadataString =
      dataObject && typeof dataObject === 'object' && 'metadata' in dataObject
        ? safeJsonStringify((dataObject as any).metadata, 6000)
        : undefined
    const dataSnapshot = dataObject ? safeJsonStringify(dataObject, 12000) : undefined
    const payloadSnapshot = safeJsonStringify(webhookEvent, 15000)
    const resourceId =
      dataObject && typeof dataObject === 'object' && typeof (dataObject as any).id === 'string'
        ? (dataObject as any).id
        : undefined
    const resourceType =
      dataObject &&
      typeof dataObject === 'object' &&
      typeof (dataObject as any).object === 'string'
        ? (dataObject as any).object
        : undefined
    let status: string | undefined
    if (dataObject && typeof dataObject === 'object') {
      const candidateStatus = (dataObject as any).status
      if (typeof candidateStatus === 'string') {
        status = candidateStatus
      } else if (typeof (dataObject as any).verification?.status === 'string') {
        status = (dataObject as any).verification.status
      }
    }
    const amount =
      dataObject && typeof (dataObject as any).amount === 'number'
        ? (dataObject as any).amount
        : undefined
    const currency =
      dataObject && typeof (dataObject as any).currency === 'string'
        ? (dataObject as any).currency.toUpperCase()
        : undefined
    const requestId =
      typeof webhookEvent.request === 'string'
        ? webhookEvent.request
        : webhookEvent.request?.id
    const categoryLabel = humanizeSegments(category)
    const remainder = webhookEvent.type.startsWith(`${category}.`)
      ? webhookEvent.type.slice(category.length + 1)
      : webhookEvent.type
    const actionLabel = humanizeSegments(remainder.replace(/\./g, ' '))
    const baseSummary = [categoryLabel, actionLabel].filter(Boolean).join(' ') || webhookEvent.type

    const doc = {
      _id: `stripeWebhookEvent.${webhookEvent.id}`,
      _type: 'stripeWebhookEvent',
      eventId: webhookEvent.id,
      eventType: webhookEvent.type,
      category,
      summary: resourceId ? `${baseSummary} • ${resourceId}` : baseSummary,
      status,
      livemode: Boolean(webhookEvent.livemode),
      amount,
      currency,
      resourceId,
      resourceType,
      requestId,
      apiVersion: webhookEvent.api_version || undefined,
      metadata: metadataString,
      data: dataSnapshot,
      payload: payloadSnapshot,
      createdAt: toIsoTimestamp(webhookEvent.created),
      receivedAt: new Date().toISOString(),
    }

    const cleanedDoc = Object.fromEntries(
      Object.entries(doc).filter(([, value]) => value !== undefined && value !== null),
    )

    await sanity.createOrReplace(cleanedDoc)
  } catch (err) {
    console.warn('stripeWebhook: failed to record generic webhook event', err)
  }
}

const buildMetadataEntries = (
  metadata: Record<string, string>,
): Array<{
  _type: 'stripeMetadataEntry'
  key: string
  value: string
}> =>
  normalizeMetadataEntries(metadata).map((entry) => ({
    _type: 'stripeMetadataEntry',
    key: entry.key,
    value: entry.value,
  }))

async function buildCartFromSessionLineItems(
  sessionId: string,
  metadata: Record<string, string>,
): Promise<CartItem[]> {
  if (!stripe) return []
  try {
    const items = await stripe.checkout.sessions.listLineItems(sessionId, {
      limit: 100,
      expand: ['data.price.product'],
    })
    const cartItems = (items?.data || []).map((li: Stripe.LineItem) => ({
      _type: 'orderCartItem',
      _key: randomUUID(),
      ...mapStripeLineItem(li, {sessionMetadata: metadata}),
    })) as CartItem[]
    return await enrichCartItemsFromSanity(cartItems, sanity)
  } catch (err) {
    console.warn('stripeWebhook: listLineItems failed', err)
    return []
  }
}

async function recordExpiredCart(
  session: Stripe.Checkout.Session,
  opts: {
    reason: string
    failureCode?: string
    failureMessage?: string
    stripeEventId?: string
    eventCreated?: number | null
    orderId?: string | null
  },
) {
  const metadata = (session.metadata || {}) as Record<string, string>
  const cart = await buildCartFromSessionLineItems(session.id, metadata)
  const email = (session.customer_details?.email || session.customer_email || '').toString().trim()
  const customerName =
    (session.customer_details?.name || (session.metadata?.customer_name as string) || email || '')
      .toString()
      .trim() || undefined
  const totalAmount = toMajorUnits(session.amount_total ?? undefined)
  const currency = (session.currency || '').toString().toUpperCase() || undefined
  const metadataEntries = buildMetadataEntries(metadata)
  const createdAt = unixToIso(session.created) || new Date().toISOString()
  const expiredAt = unixToIso(session.expires_at) || new Date().toISOString()
  const normalizedPaymentStatus = (session.payment_status || 'pending').toString()
  const paymentStatus =
    opts.reason === 'checkout.session.expired' || opts.failureCode === 'checkout.session.expired'
      ? 'expired'
      : normalizedPaymentStatus
  const eventMetadata: Record<string, string> = {...metadata}
  if (opts.orderId) {
    eventMetadata['sanity_order_id'] = opts.orderId
  }

  const baseDoc: Record<string, any> = {
    stripeSessionId: session.id,
    clientReferenceId: session.client_reference_id || undefined,
    status: 'expired',
    paymentStatus,
    customerEmail: email || undefined,
    customerName,
    stripeCustomerId: typeof session.customer === 'string' ? session.customer : undefined,
    totalAmount,
    currency,
    metadata: metadataEntries.length ? metadataEntries : undefined,
    cart: cart.length ? cart : undefined,
    stripeSummary: buildStripeSummary({
      session,
      failureCode: opts.failureCode,
      failureMessage: opts.failureMessage,
      eventType: opts.reason,
      eventCreated: opts.eventCreated,
    }),
    createdAt,
    expiredAt,
  }

  const existing = await sanity.fetch<{_id: string; status?: string} | null>(
    `*[_type == "expiredCart" && stripeSessionId == $sid][0]{_id, status}`,
    {sid: session.id},
  )

  if (existing?.status && existing.status !== 'expired') {
    baseDoc.status = existing.status
  }

  const eventRecord = buildOrderEventRecord({
    eventType: opts.reason,
    status: 'expired',
    label: 'Checkout expired',
    message: opts.failureMessage,
    stripeEventId: opts.stripeEventId,
    occurredAt: opts.eventCreated,
    metadata: eventMetadata,
    amount: totalAmount,
    currency,
  })

  if (existing?._id) {
    try {
      await sanity.patch(existing._id).set(baseDoc).commit({autoGenerateArrayKeys: true})
    } catch (err) {
      console.warn('stripeWebhook: failed to update expired cart record', err)
    }
    await appendExpiredCartEvent(existing._id, eventRecord)
    return existing._id
  }

  const docToCreate = {
    _type: 'expiredCart',
    ...baseDoc,
    cart: cart.length ? cart : undefined,
    metadata: metadataEntries.length ? metadataEntries : undefined,
    events: [eventRecord],
  }
  try {
    const created = await sanity.create(docToCreate, {autoGenerateArrayKeys: true})
    return created?._id || null
  } catch (err) {
    console.warn('stripeWebhook: failed to create expired cart record', err)
    return null
  }
}

async function markExpiredCartRecovered(
  stripeSessionId: string | undefined,
  orderId: string | null,
  eventInput: EventRecordInput,
): Promise<void> {
  if (!stripeSessionId) return
  const doc = await sanity.fetch<{_id: string} | null>(
    `*[_type == "expiredCart" && stripeSessionId == $sid][0]{_id}`,
    {sid: stripeSessionId},
  )
  if (!doc?._id) return
  const patchData: Record<string, any> = {
    status: 'recovered',
    recoveredAt: new Date().toISOString(),
  }
  if (orderId) {
    patchData.orderRef = {_type: 'reference', _ref: orderId}
  }
  try {
    await sanity.patch(doc._id).set(patchData).commit({autoGenerateArrayKeys: true})
  } catch (err) {
    console.warn('stripeWebhook: failed to mark expired cart as recovered', err)
  }
  await appendExpiredCartEvent(doc._id, eventInput)
}

const stripeKey = process.env.STRIPE_SECRET_KEY
const stripe = stripeKey ? new Stripe(stripeKey) : (null as any)
const RESEND_API_KEY = process.env.RESEND_API_KEY || ''

const sanity = createClient({
  projectId: process.env.SANITY_STUDIO_PROJECT_ID!,
  dataset: process.env.SANITY_STUDIO_DATASET!,
  apiVersion: '2024-04-10',
  token: process.env.SANITY_API_TOKEN as string,
  useCdn: false,
})

const money = (value?: number) =>
  typeof value === 'number' && Number.isFinite(value) ? `$${value.toFixed(2)}` : ''

const renderAddressHtml = (address?: any): string => {
  if (!address) return ''
  const lines = [
    address?.name,
    address?.addressLine1,
    address?.addressLine2,
    [address?.city, address?.state, address?.postalCode].filter(Boolean).join(', '),
    address?.country,
  ].filter((line) => Boolean(line && String(line).trim()))
  if (lines.length === 0) return ''
  return lines.map((line) => `<div>${line}</div>`).join('')
}

const renderAddressText = (address?: any): string => {
  if (!address) return ''
  const lines = [
    address?.name,
    address?.addressLine1,
    address?.addressLine2,
    [address?.city, address?.state, address?.postalCode].filter(Boolean).join(', '),
    address?.country,
  ].filter((line) => Boolean(line && String(line).trim()))
  return lines.join('\n')
}

const PRODUCT_METADATA_ID_KEYS = [
  'sanity_id',
  'sanityId',
  'sanity_document_id',
  'sanityDocId',
  'sanity_doc_id',
  'sanityProductId',
  'sanity_product_id',
  'sanityDocumentId',
  'document_id',
  'documentId',
  'product_document_id',
  'productDocumentId',
]

const PRODUCT_METADATA_SKU_KEYS = ['sku', 'SKU', 'product_sku', 'productSku', 'sanity_sku']
const PRODUCT_METADATA_SLUG_KEYS = ['sanity_slug', 'slug', 'product_slug', 'productSlug']

const INVOICE_METADATA_ID_KEYS = ['sanity_invoice_id', 'invoice_id', 'sanityInvoiceId', 'invoiceId']
const INVOICE_METADATA_NUMBER_KEYS = [
  'sanity_invoice_number',
  'invoice_number',
  'invoiceNumber',
  'sanityInvoiceNumber',
]

const QUOTE_METADATA_ID_KEYS = ['sanity_quote_id', 'quote_id', 'sanityQuoteId', 'quoteId']
const QUOTE_METADATA_NUMBER_KEYS = ['sanity_quote_number', 'quote_number', 'quoteNumber']

const PAYMENT_LINK_METADATA_ID_KEYS = [
  'sanity_payment_link_id',
  'payment_link_id',
  'sanityPaymentLinkId',
  'paymentLinkId',
]
const PAYMENT_LINK_METADATA_QUOTE_KEYS = ['sanity_quote_id', 'quote_id', 'quoteId', 'sanityQuoteId']
const PAYMENT_LINK_METADATA_ORDER_KEYS = ['sanity_order_id', 'order_id', 'orderId', 'sanityOrderId']
const ORDER_METADATA_NUMBER_KEYS = [
  'sanity_order_number',
  'order_number',
  'orderNumber',
  'sanityOrderNumber',
]
const SESSION_METADATA_KEYS = [
  'stripe_session_id',
  'stripeSessionId',
  'sanity_session_id',
  'session_id',
  'sessionId',
  'checkout_session_id',
]
const WEBHOOK_DOCUMENT_PREFIX = 'stripeWebhook.'

function isStripeProduct(
  product: Stripe.Product | Stripe.DeletedProduct | string | null | undefined,
): product is Stripe.Product {
  return Boolean(
    product &&
      typeof product === 'object' &&
      !('deleted' in product && (product as Stripe.DeletedProduct).deleted),
  )
}

function normalizeSanityId(value?: string | null): string | undefined {
  if (!value) return undefined
  const trimmed = value.toString().trim()
  if (!trimmed) return undefined
  return trimmed.startsWith('drafts.') ? trimmed.slice(7) : trimmed
}

function slugifyValue(value: string): string {
  return (
    value
      .toLowerCase()
      .replace(/[^a-z0-9]+/g, '-')
      .replace(/^-+|-+$/g, '')
      .slice(0, 96) || `product-${Math.random().toString(36).slice(2, 10)}`
  )
}

async function ensureUniqueProductSlug(baseSlug: string): Promise<string> {
  let slug = baseSlug || 'product'
  let suffix = 1
  while (suffix <= 20) {
    const exists = await sanity.fetch<number>(
      'count(*[_type == "product" && slug.current == $slug])',
      {slug},
    )
    if (!Number(exists)) return slug
    suffix += 1
    slug = `${baseSlug}-${suffix}`.slice(0, 96)
  }
  return `${baseSlug}-${Date.now()}`.slice(0, 96)
}

function toMajorUnits(amount?: number | null): number | undefined {
  if (typeof amount !== 'number' || !Number.isFinite(amount)) return undefined
  return amount / 100
}

function unixToIso(timestamp?: number | null): string | undefined {
  if (typeof timestamp !== 'number' || !Number.isFinite(timestamp) || timestamp <= 0)
    return undefined
  return new Date(timestamp * 1000).toISOString()
}

async function findProductDocumentId(opts: {
  metadata?: Record<string, string>
  stripeProductId?: string
  sku?: string
  slug?: string
}): Promise<string | null> {
  const meta = opts.metadata || {}

  const idCandidates = PRODUCT_METADATA_ID_KEYS.map((key) => normalizeSanityId(meta[key])).filter(
    Boolean,
  ) as string[]

  if (idCandidates.length > 0) {
    const variants = idCandidates.flatMap((id) => idVariants(id))
    const docId = await sanity.fetch<string | null>(`*[_type == "product" && _id in $ids][0]._id`, {
      ids: variants,
    })
    if (docId) return docId
  }

  if (opts.stripeProductId) {
    const docId = await sanity.fetch<string | null>(
      `*[_type == "product" && stripeProductId == $pid][0]._id`,
      {pid: opts.stripeProductId},
    )
    if (docId) return docId
  }

  const skuCandidates = [opts.sku, ...PRODUCT_METADATA_SKU_KEYS.map((key) => meta[key])]
    .map((value) => (value || '').toString().trim())
    .filter(Boolean)
  if (skuCandidates.length > 0) {
    const docId = await sanity.fetch<string | null>(
      `*[_type == "product" && sku in $skus][0]._id`,
      {skus: skuCandidates},
    )
    if (docId) return docId
  }

  const slugCandidates = [opts.slug, ...PRODUCT_METADATA_SLUG_KEYS.map((key) => meta[key])]
    .map((value) => (value || '').toString().trim())
    .filter(Boolean)
  if (slugCandidates.length > 0) {
    const docId = await sanity.fetch<string | null>(
      `*[_type == "product" && slug.current in $slugs][0]._id`,
      {slugs: slugCandidates},
    )
    if (docId) return docId
  }

  return null
}

async function ensureProductDocument(
  stripeProductId: string,
  metadata?: Record<string, string>,
): Promise<string | null> {
  let docId = await findProductDocumentId({stripeProductId, metadata})
  if (docId) return docId

  try {
    const product = await stripe.products.retrieve(stripeProductId)
    if (!isStripeProduct(product)) return null
    docId = await syncStripeProduct(product)
    return docId
  } catch (err) {
    console.warn('stripeWebhook: failed to retrieve Stripe product', err)
    return null
  }
}

function buildPriceSnapshot(price: Stripe.Price) {
  return {
    priceId: price.id,
    nickname: price.nickname || undefined,
    currency: price.currency ? price.currency.toUpperCase() : undefined,
    unitAmount: toMajorUnits(price.unit_amount),
    unitAmountRaw: typeof price.unit_amount === 'number' ? price.unit_amount : undefined,
    type: price.type,
    billingScheme: price.billing_scheme,
    recurringInterval: price.recurring?.interval || undefined,
    recurringIntervalCount: price.recurring?.interval_count ?? undefined,
    active: price.active,
    livemode: price.livemode,
    createdAt: unixToIso(price.created) || new Date().toISOString(),
  }
}

async function syncStripeProduct(product: Stripe.Product): Promise<string | null> {
  const metadata = (product.metadata || {}) as Record<string, string>
  const skuCandidates = [metadata.sku, metadata.SKU, metadata.product_sku, metadata.productSku]
    .map((value) => (value || '').toString().trim())
    .filter(Boolean)
  const slugMeta =
    metadata.sanity_slug || metadata.slug || metadata.product_slug || metadata.productSlug

  const existingId = await findProductDocumentId({
    metadata,
    stripeProductId: product.id,
    sku: skuCandidates[0],
    slug: slugMeta,
  })
  const updatedAt = unixToIso(product.updated) || new Date().toISOString()
  const defaultPriceId =
    typeof product.default_price === 'string' ? product.default_price : product.default_price?.id
  const sku = skuCandidates.find(Boolean)

  const setOps: Record<string, any> = {
    stripeProductId: product.id,
    stripeActive: product.active,
    stripeUpdatedAt: updatedAt,
  }
  if (defaultPriceId) setOps.stripeDefaultPriceId = defaultPriceId

  if (existingId) {
    const existing = await sanity.fetch<{title?: string; sku?: string}>(
      `*[_id == $id][0]{title, sku}`,
      {id: existingId},
    )
    let patch = sanity.patch(existingId).set(setOps)
    if (sku && !existing?.sku) patch = patch.set({sku})
    if (product.name && !existing?.title) patch = patch.set({title: product.name})
    try {
      await patch.commit({autoGenerateArrayKeys: true})
    } catch (err) {
      console.warn('stripeWebhook: failed to patch product', err)
    }
    return existingId
  }

  const title = product.name || metadata.title || 'Stripe Product'
  const baseSlug = slugifyValue(slugMeta || title)
  const slug = await ensureUniqueProductSlug(baseSlug)

  const payload: Record<string, any> = {
    _type: 'product',
    title,
    slug: {_type: 'slug', current: slug},
    availability: 'in_stock',
    stripeProductId: product.id,
    stripeActive: product.active,
    stripeUpdatedAt: updatedAt,
  }
  if (defaultPriceId) payload.stripeDefaultPriceId = defaultPriceId
  if (sku) payload.sku = sku

  try {
    const created = await sanity.create(payload as any, {autoGenerateArrayKeys: true})
    return created?._id || null
  } catch (err) {
    console.warn('stripeWebhook: failed to create product doc from Stripe product', err)
    return null
  }
}

async function syncStripePrice(price: Stripe.Price): Promise<void> {
  const productId = typeof price.product === 'string' ? price.product : price.product?.id
  if (!productId) return

  const productObject = typeof price.product === 'string' ? null : price.product
  const combinedMeta: Record<string, string> = {
    ...(isStripeProduct(productObject)
      ? ((productObject.metadata || {}) as Record<string, string>)
      : {}),
    ...(price.metadata || {}),
  }

  const docId = await ensureProductDocument(productId, combinedMeta)
  if (!docId) return

  const existing = await sanity.fetch<{stripePrices?: any[]}>(`*[_id == $id][0]{stripePrices}`, {
    id: docId,
  })
  const currentPrices = Array.isArray(existing?.stripePrices) ? existing!.stripePrices : []
  const snapshot = buildPriceSnapshot(price)
  const filtered = currentPrices.filter(
    (entry: any) => entry?.priceId !== snapshot.priceId && entry?._key !== snapshot.priceId,
  )
  filtered.push({_type: 'stripePriceSnapshot', _key: snapshot.priceId, ...snapshot})

  const setOps: Record<string, any> = {
    stripePrices: filtered,
    stripeProductId: productId,
    stripeUpdatedAt: new Date().toISOString(),
  }

  if (
    typeof price.active === 'boolean' &&
    price.type === 'one_time' &&
    typeof price.unit_amount === 'number'
  ) {
    const major = toMajorUnits(price.unit_amount)
    if (typeof major === 'number') setOps.price = major
  }

  if (isStripeProduct(productObject) && productObject.default_price) {
    const defaultPriceId =
      typeof productObject.default_price === 'string'
        ? productObject.default_price
        : productObject.default_price?.id
    if (defaultPriceId) setOps.stripeDefaultPriceId = defaultPriceId
  }

  try {
    await sanity.patch(docId).set(setOps).commit({autoGenerateArrayKeys: true})
  } catch (err) {
    console.warn('stripeWebhook: failed to upsert Stripe price snapshot', err)
  }
}

async function removeStripePrice(priceId: string, productId?: string): Promise<void> {
  if (!priceId) return
  let docId: string | null = null
  if (productId) docId = await findProductDocumentId({stripeProductId: productId})
  if (!docId) {
    docId = await sanity.fetch<string | null>(
      `*[_type == "product" && stripePrices[].priceId == $pid][0]._id`,
      {pid: priceId},
    )
  }
  if (!docId) return

  const existing = await sanity.fetch<{stripePrices?: any[]; stripeDefaultPriceId?: string}>(
    `*[_id == $id][0]{stripePrices, stripeDefaultPriceId}`,
    {id: docId},
  )
  const currentPrices = Array.isArray(existing?.stripePrices) ? existing!.stripePrices : []
  const filtered = currentPrices.filter(
    (entry: any) => entry?.priceId !== priceId && entry?._key !== priceId,
  )

  const setOps: Record<string, any> = {
    stripePrices: filtered,
    stripeUpdatedAt: new Date().toISOString(),
  }

  if (existing?.stripeDefaultPriceId === priceId) {
    setOps.stripeDefaultPriceId = filtered[0]?.priceId || undefined
  }

  try {
    await sanity.patch(docId).set(setOps).commit({autoGenerateArrayKeys: true})
  } catch (err) {
    console.warn('stripeWebhook: failed to remove Stripe price snapshot', err)
  }
}

async function findCustomerDocIdByStripeCustomerId(
  stripeCustomerId?: string | null,
): Promise<string | null> {
  if (!stripeCustomerId) return null
  try {
    const docId = await sanity.fetch<string | null>(
      `*[_type == "customer" && stripeCustomerId == $id][0]._id`,
      {id: stripeCustomerId},
    )
    return docId || null
  } catch (err) {
    console.warn('stripeWebhook: failed to lookup customer by Stripe ID', err)
    return null
  }
}

async function resolveCustomerReference(
  stripeCustomerId?: string | null,
  email?: string | null,
): Promise<{_type: 'reference'; _ref: string} | undefined> {
  let docId = await findCustomerDocIdByStripeCustomerId(stripeCustomerId)

  if (!docId && stripeCustomerId && stripe) {
    try {
      const customer = await stripe.customers.retrieve(stripeCustomerId)
      if (customer && !('deleted' in customer && customer.deleted)) {
        await syncStripeCustomer(customer as Stripe.Customer)
        docId = await findCustomerDocIdByStripeCustomerId(stripeCustomerId)
      }
    } catch (err) {
      console.warn('stripeWebhook: unable to hydrate Stripe customer record', err)
    }
  }

  if (!docId && email) {
    const normalizedEmail = email.toString().trim().toLowerCase()
    if (normalizedEmail) {
      try {
        docId = await sanity.fetch<string | null>(
          `*[_type == "customer" && defined(email) && lower(email) == $email][0]._id`,
          {email: normalizedEmail},
        )
      } catch (err) {
        console.warn('stripeWebhook: failed to lookup customer by email', err)
      }
    }
  }

  return docId ? {_type: 'reference', _ref: docId} : undefined
}

function mapStripeQuoteStatus(status?: string | null): string {
  const normalized = (status || '').toLowerCase()
  switch (normalized) {
    case 'open':
      return 'Sent'
    case 'accepted':
      return 'Approved'
    case 'canceled':
    case 'cancelled':
      return 'Cancelled'
    case 'draft':
    default:
      return 'Draft'
  }
}

function mapQuoteConversionStatus(status?: string | null): string {
  const normalized = (status || '').toLowerCase()
  switch (normalized) {
    case 'accepted':
      return 'Converted'
    case 'canceled':
    case 'cancelled':
      return 'Closed'
    default:
      return 'Open'
  }
}

function buildQuoteBillTo(quote: Stripe.Quote): Record<string, string> | undefined {
  const details = (quote as any)?.customer_details
  if (!details) return undefined
  const billTo: Record<string, string> = {}
  if (details.name) billTo.name = details.name
  if (details.email) billTo.email = details.email
  if (details.phone) billTo.phone = details.phone
  const address = details.address || null
  if (address?.line1) billTo.address_line1 = address.line1
  if (address?.line2) billTo.address_line2 = address.line2
  if (address?.city) billTo.city_locality = address.city
  if (address?.state) billTo.state_province = address.state
  if (address?.postal_code) billTo.postal_code = address.postal_code
  if (address?.country) billTo.country_code = address.country
  return Object.keys(billTo).length > 0 ? billTo : undefined
}

function buildQuoteShipTo(quote: Stripe.Quote): Record<string, string> | undefined {
  const quoteAny = quote as any
  const shipping = quoteAny?.shipping_details || quoteAny?.shipping
  if (!shipping) return undefined
  const shipTo: Record<string, string> = {}
  if (shipping.name) shipTo.name = shipping.name
  if (shipping.email) shipTo.email = shipping.email
  if (shipping.phone) shipTo.phone = shipping.phone
  const address = shipping.address || null
  if (address?.line1) shipTo.address_line1 = address.line1
  if (address?.line2) shipTo.address_line2 = address.line2
  if (address?.city) shipTo.city_locality = address.city
  if (address?.state) shipTo.state_province = address.state
  if (address?.postal_code) shipTo.postal_code = address.postal_code
  if (address?.country) shipTo.country_code = address.country
  return Object.keys(shipTo).length > 0 ? shipTo : undefined
}

async function listQuoteLineItems(quote: Stripe.Quote): Promise<Stripe.LineItem[]> {
  const expanded = ((quote as any)?.line_items?.data || []) as Stripe.LineItem[]
  if (Array.isArray(expanded) && expanded.length > 0) {
    return expanded
  }
  if (!stripe) return []
  try {
    const response = await stripe.quotes.listLineItems(quote.id, {
      limit: 100,
      expand: ['data.price.product'],
    })
    return (response?.data || []) as Stripe.LineItem[]
  } catch (err) {
    console.warn('stripeWebhook: failed to list quote line items', err)
    return []
  }
}

async function buildQuoteLineItems(quote: Stripe.Quote): Promise<any[]> {
  const metadata = (quote.metadata || {}) as Record<string, string>
  const lineItems = await listQuoteLineItems(quote)
  if (!lineItems.length) return []

  const built: any[] = []
  for (const lineItem of lineItems) {
    const mapped = mapStripeLineItem(lineItem, {sessionMetadata: metadata})
    const quantity = mapped.quantity ?? Number(lineItem.quantity || 1) || 1
    const totalAmount =
      toMajorUnits((lineItem as any)?.amount_total) ??
      (mapped.price !== undefined && quantity ? mapped.price * quantity : undefined)
    const unitPrice =
      mapped.price !== undefined
        ? mapped.price
        : totalAmount !== undefined
          ? totalAmount / quantity
          : undefined

    const priceObj = lineItem.price && typeof lineItem.price === 'object' ? (lineItem.price as Stripe.Price) : null
    const productObj =
      priceObj && priceObj.product && typeof priceObj.product === 'object'
        ? (priceObj.product as Stripe.Product)
        : null
    const stripeProductId =
      mapped.stripeProductId ||
      (typeof lineItem.price?.product === 'string'
        ? (lineItem.price as any).product
        : productObj?.id)

    let productDocId: string | null = null
    if (stripeProductId) {
      const productMetadata = (productObj?.metadata || {}) as Record<string, string>
      productDocId = await ensureProductDocument(stripeProductId, productMetadata)
    } else if (mapped.productSlug) {
      try {
        productDocId = await sanity.fetch<string | null>(
          `*[_type == "product" && slug.current == $slug][0]._id`,
          {slug: mapped.productSlug},
        )
      } catch (err) {
        console.warn('stripeWebhook: failed to resolve product by slug for quote line item', err)
      }
    }

    const item: Record<string, any> = {
      _type: 'quoteLineItem',
      _key: randomUUID(),
      kind: productDocId ? 'product' : 'custom',
      quantity,
    }

    if (productDocId) {
      item.product = {_type: 'reference', _ref: productDocId}
    }

    const name = mapped.name || mapped.productName || lineItem.description || 'Line item'
    if (name) {
      item.customName = name
      item.description = lineItem.description || mapped.description || name
    }
    if (mapped.sku) item.sku = mapped.sku
    if (unitPrice !== undefined && Number.isFinite(unitPrice)) item.unitPrice = Number(unitPrice.toFixed(2))
    if (totalAmount !== undefined && Number.isFinite(totalAmount)) item.lineTotal = Number(totalAmount.toFixed(2))

    built.push(item)
  }

  return built
}

async function appendQuoteTimelineEvent(
  quoteId: string | null | undefined,
  action: string,
  occurredAt?: number | string | null,
): Promise<void> {
  if (!quoteId || !action) return
  try {
    await sanity
      .patch(quoteId)
      .setIfMissing({timeline: []})
      .append('timeline', [
        {
          _type: 'quoteTimelineEvent',
          _key: randomUUID(),
          action,
          timestamp: toIsoTimestamp(occurredAt),
        },
      ])
      .commit({autoGenerateArrayKeys: true})
  } catch (err) {
    console.warn('stripeWebhook: failed to append quote timeline event', err)
  }
}

async function findQuoteDocumentId(opts: {
  stripeQuoteId?: string | null
  metadata?: Record<string, string>
  quoteNumber?: string | null
}): Promise<string | null> {
  const meta = opts.metadata || {}
  const idCandidates = QUOTE_METADATA_ID_KEYS.map((key) => normalizeSanityId(meta[key])).filter(Boolean) as string[]

  if (idCandidates.length > 0) {
    try {
      const docId = await sanity.fetch<string | null>(
        `*[_type == "quote" && _id in $ids][0]._id`,
        {ids: idCandidates.flatMap((id) => idVariants(id))},
      )
      if (docId) return docId
    } catch (err) {
      console.warn('stripeWebhook: failed to resolve quote by metadata id', err)
    }
  }

  if (opts.stripeQuoteId) {
    try {
      const docId = await sanity.fetch<string | null>(
        `*[_type == "quote" && stripeQuoteId == $id][0]._id`,
        {id: opts.stripeQuoteId},
      )
      if (docId) return docId
    } catch (err) {
      console.warn('stripeWebhook: failed to resolve quote by Stripe ID', err)
    }
  }

  const numberCandidates = [
    sanitizeQuoteNumber(opts.quoteNumber),
    ...QUOTE_METADATA_NUMBER_KEYS.map((key) => sanitizeQuoteNumber(meta[key])),
  ].filter(Boolean) as string[]

  if (numberCandidates.length > 0) {
    try {
      const docId = await sanity.fetch<string | null>(
        `*[_type == "quote" && quoteNumber in $numbers][0]._id`,
        {numbers: numberCandidates},
      )
      if (docId) return docId
    } catch (err) {
      console.warn('stripeWebhook: failed to resolve quote by number', err)
    }
  }

  return null
}

async function syncStripeQuote(
  quote: Stripe.Quote,
  opts: {eventType?: string; eventCreated?: number} = {},
): Promise<string | null> {
  const metadata = (quote.metadata || {}) as Record<string, string>
  const candidateQuoteNumber =
    sanitizeQuoteNumber(quote.number) ||
    QUOTE_METADATA_NUMBER_KEYS.map((key) => sanitizeQuoteNumber(metadata[key])).find(Boolean)

  let quoteId = await findQuoteDocumentId({
    stripeQuoteId: quote.id,
    metadata,
    quoteNumber: candidateQuoteNumber || null,
  })

  const billTo = buildQuoteBillTo(quote)
  const shipTo = buildQuoteShipTo(quote)
  const lineItems = await buildQuoteLineItems(quote)
  const subtotal = toMajorUnits((quote as any)?.amount_subtotal)
  const total = toMajorUnits((quote as any)?.amount_total)
  const taxAmount = toMajorUnits((quote as any)?.total_details?.amount_tax)
  const discountAmount = toMajorUnits((quote as any)?.total_details?.amount_discount)
  const discountType = discountAmount ? 'amount' : 'none'
  const stripeCustomerId =
    typeof quote.customer === 'string'
      ? quote.customer
      : (quote.customer as Stripe.Customer | undefined)?.id
  const customerEmail = ((quote as any)?.customer_details?.email || '') as string
  const quoteDate = isoDateFromUnix(quote.created)
  const expirationDate = isoDateFromUnix(quote.expires_at)
  const acceptedDate = isoDateFromUnix((quote as any)?.status_transitions?.accepted_at)
  const stripeQuotePdf = ((quote as any)?.pdf as string | undefined) || undefined
  const now = new Date().toISOString()

  if (!quoteId) {
    const quoteNumber = candidateQuoteNumber || (await generateRandomQuoteNumber())
    const payload: Record<string, any> = {
      _type: 'quote',
      quoteNumber,
      title: metadata.title || 'Stripe Quote',
      quoteDate: quoteDate || isoDateOnly(now),
      status: mapStripeQuoteStatus(quote.status),
      conversionStatus: mapQuoteConversionStatus(quote.status),
      createdAt: now,
      stripeQuoteId: quote.id,
      stripeQuoteStatus: quote.status || undefined,
      stripeQuoteNumber: quote.number || undefined,
      stripeCustomerId: stripeCustomerId || undefined,
      stripeLastSyncedAt: now,
    }
    if (billTo) payload.billTo = billTo
    if (shipTo) payload.shipTo = shipTo
    if (lineItems.length > 0) payload.lineItems = lineItems
    if (subtotal !== undefined) payload.subtotal = subtotal
    if (taxAmount !== undefined) payload.taxAmount = taxAmount
    if (total !== undefined) payload.total = total
    if (discountAmount !== undefined) {
      payload.discountType = discountType
      payload.discountValue = discountAmount
    }
    if (expirationDate) payload.expirationDate = expirationDate
    if (acceptedDate) payload.acceptedDate = acceptedDate
    if (stripeQuotePdf) payload.stripeQuotePdf = stripeQuotePdf

    const customerRef = await resolveCustomerReference(stripeCustomerId, customerEmail)
    if (customerRef) payload.customer = customerRef

    try {
      const created = await sanity.create(payload, {autoGenerateArrayKeys: true})
      quoteId = created?._id || null
    } catch (err) {
      console.warn('stripeWebhook: failed to create quote document', err)
      return null
    }
  }

  if (!quoteId) return null

  const setOps: Record<string, any> = {
    status: mapStripeQuoteStatus(quote.status),
    conversionStatus: mapQuoteConversionStatus(quote.status),
    stripeQuoteId: quote.id,
    stripeQuoteStatus: quote.status || undefined,
    stripeQuoteNumber: quote.number || undefined,
    stripeCustomerId: stripeCustomerId || undefined,
    stripeLastSyncedAt: now,
  }

  const existingQuote = await sanity.fetch<{quoteNumber?: string} | null>(
    `*[_type == "quote" && _id == $id][0]{quoteNumber}`,
    {id: quoteId},
  )
  if (!existingQuote?.quoteNumber && candidateQuoteNumber) {
    setOps.quoteNumber = candidateQuoteNumber
  }

  if (quoteDate) setOps.quoteDate = quoteDate
  if (expirationDate) setOps.expirationDate = expirationDate
  if (acceptedDate) setOps.acceptedDate = acceptedDate
  if (billTo) setOps.billTo = billTo
  if (shipTo) setOps.shipTo = shipTo
  if (lineItems.length > 0) setOps.lineItems = lineItems
  if (subtotal !== undefined) setOps.subtotal = subtotal
  if (taxAmount !== undefined) setOps.taxAmount = taxAmount
  if (total !== undefined) setOps.total = total
  if (discountAmount !== undefined) {
    setOps.discountType = discountType
    setOps.discountValue = discountAmount
  } else {
    setOps.discountType = 'none'
    setOps.discountValue = undefined
  }
  if ((quote as any)?.footer) setOps.customerMessage = (quote as any).footer
  if ((quote as any)?.header) setOps.paymentInstructions = (quote as any).header
  if (stripeQuotePdf) setOps.stripeQuotePdf = stripeQuotePdf

  const paymentLinkId =
    ((quote as any)?.payment_link as string | undefined) ||
    metadata.payment_link_id ||
    metadata.paymentLinkId
  if (paymentLinkId) setOps.stripePaymentLinkId = paymentLinkId

  const customerRef = await resolveCustomerReference(stripeCustomerId, customerEmail)
  if (customerRef) setOps.customer = customerRef

  try {
    await sanity.patch(quoteId).set(setOps).commit({autoGenerateArrayKeys: true})
  } catch (err) {
    console.warn('stripeWebhook: failed to update quote document', err)
  }

  await appendQuoteTimelineEvent(quoteId, opts.eventType || 'stripe.quote.sync', opts.eventCreated)

  return quoteId
}

async function fetchQuoteResource(resource: Stripe.Quote | string): Promise<Stripe.Quote | null> {
  if (!resource) return null
  const quoteId = typeof resource === 'string' ? resource : resource.id
  if (!quoteId) return typeof resource === 'object' ? resource : null
  if (!stripe) return typeof resource === 'object' ? resource : null
  try {
    const fresh = await stripe.quotes.retrieve(quoteId, {
      expand: ['line_items.data.price.product', 'customer'],
    })
    return fresh as Stripe.Quote
  } catch (err) {
    console.warn('stripeWebhook: failed to retrieve quote resource', err)
    return typeof resource === 'object' ? resource : null
  }
}

async function findPaymentLinkDocumentId(opts: {
  stripePaymentLinkId?: string | null
  metadata?: Record<string, string>
}): Promise<string | null> {
  const meta = opts.metadata || {}
  const idCandidates = PAYMENT_LINK_METADATA_ID_KEYS.map((key) => normalizeSanityId(meta[key])).filter(
    Boolean,
  ) as string[]

  if (idCandidates.length > 0) {
    try {
      const docId = await sanity.fetch<string | null>(
        `*[_type == "paymentLink" && _id in $ids][0]._id`,
        {ids: idCandidates.flatMap((id) => idVariants(id))},
      )
      if (docId) return docId
    } catch (err) {
      console.warn('stripeWebhook: failed to resolve payment link by metadata id', err)
    }
  }

  if (opts.stripePaymentLinkId) {
    try {
      const docId = await sanity.fetch<string | null>(
        `*[_type == "paymentLink" && stripePaymentLinkId == $id][0]._id`,
        {id: opts.stripePaymentLinkId},
      )
      if (docId) return docId
    } catch (err) {
      console.warn('stripeWebhook: failed to resolve payment link by Stripe ID', err)
    }
  }

  return null
}

async function buildPaymentLinkLineItems(paymentLink: Stripe.PaymentLink): Promise<CartItem[]> {
  if (!stripe) return []
  try {
    const response = await stripe.paymentLinks.listLineItems(paymentLink.id, {
      limit: 100,
      expand: ['data.price.product'],
    })
    const metadata = (paymentLink.metadata || {}) as Record<string, string>
    const items = (response?.data || []).map((lineItem) => ({
      _type: 'orderCartItem',
      _key: randomUUID(),
      ...mapStripeLineItem(lineItem, {sessionMetadata: metadata}),
    })) as CartItem[]
    return await enrichCartItemsFromSanity(items, sanity)
  } catch (err) {
    console.warn('stripeWebhook: failed to list payment link line items', err)
    return []
  }
}

async function fetchPaymentLinkResource(
  resource: Stripe.PaymentLink | string,
): Promise<Stripe.PaymentLink | null> {
  if (!resource) return null
  const paymentLinkId = typeof resource === 'string' ? resource : resource.id
  if (!paymentLinkId) return typeof resource === 'object' ? resource : null
  if (!stripe) return typeof resource === 'object' ? resource : null
  try {
    const fresh = await stripe.paymentLinks.retrieve(paymentLinkId)
    return fresh as Stripe.PaymentLink
  } catch (err) {
    console.warn('stripeWebhook: failed to retrieve payment link resource', err)
    return typeof resource === 'object' ? resource : null
  }
}

async function syncStripePaymentLink(
  paymentLink: Stripe.PaymentLink,
  opts: {eventType?: string; eventCreated?: number} = {},
): Promise<string | null> {
  const metadata = (paymentLink.metadata || {}) as Record<string, string>
  let paymentLinkId = await findPaymentLinkDocumentId({
    stripePaymentLinkId: paymentLink.id,
    metadata,
  })

  const lineItems = await buildPaymentLinkLineItems(paymentLink)
  const metadataEntries = buildMetadataEntries(metadata)
  const status = paymentLink.active ? 'active' : 'inactive'
  const title = metadata.title || paymentLink.url || paymentLink.id
  const now = new Date().toISOString()

  let quoteDocId = await findQuoteDocumentId({
    metadata,
    stripeQuoteId: metadata.stripe_quote_id || metadata.quote_id || metadata.quoteId || null,
  })
  if (!quoteDocId) {
    const quoteCandidate = PAYMENT_LINK_METADATA_QUOTE_KEYS.map((key) =>
      normalizeSanityId(metadata[key]),
    ).find(Boolean)
    if (quoteCandidate) {
      try {
        quoteDocId = await sanity.fetch<string | null>(
          `*[_type == "quote" && _id in $ids][0]._id`,
          {ids: idVariants(quoteCandidate)},
        )
      } catch (err) {
        console.warn('stripeWebhook: failed to resolve quote reference for payment link', err)
      }
    }
  }
  let orderDocId: string | null = null
  const orderIdCandidate = PAYMENT_LINK_METADATA_ORDER_KEYS.map((key) => normalizeSanityId(metadata[key])).find(
    Boolean,
  )
  if (orderIdCandidate) {
    try {
      orderDocId = await sanity.fetch<string | null>(
        `*[_type == "order" && _id in $ids][0]._id`,
        {ids: idVariants(orderIdCandidate)},
      )
    } catch (err) {
      console.warn('stripeWebhook: failed to resolve order for payment link', err)
    }
  }

  const customerEmail =
    (metadata.customer_email || metadata.email || metadata.billing_email || '') as string
  const stripeCustomerId = metadata.stripe_customer_id || metadata.customer_id || undefined
  const customerRef = await resolveCustomerReference(stripeCustomerId, customerEmail)

  const baseSet: Record<string, any> = {
    title,
    stripePaymentLinkId: paymentLink.id,
    status,
    url: paymentLink.url || undefined,
    livemode: paymentLink.livemode ?? undefined,
    active: paymentLink.active,
    metadata: metadataEntries.length ? metadataEntries : undefined,
    lineItems: lineItems.length ? lineItems : undefined,
    stripeLastSyncedAt: now,
    afterCompletion: safeJsonStringify(paymentLink.after_completion) || undefined,
  }

  if (customerRef) baseSet.customerRef = customerRef
  if (quoteDocId) baseSet.quoteRef = {_type: 'reference', _ref: quoteDocId}
  if (orderDocId) baseSet.orderRef = {_type: 'reference', _ref: orderDocId}

  if (!paymentLinkId) {
    const payload: Record<string, any> = {
      _type: 'paymentLink',
      ...baseSet,
    }
    try {
      const created = await sanity.create(payload, {autoGenerateArrayKeys: true})
      paymentLinkId = created?._id || null
    } catch (err) {
      console.warn('stripeWebhook: failed to create payment link document', err)
      return null
    }
  } else {
    try {
      await sanity.patch(paymentLinkId).set(baseSet).commit({autoGenerateArrayKeys: true})
    } catch (err) {
      console.warn('stripeWebhook: failed to update payment link document', err)
    }
  }

  if (paymentLinkId && quoteDocId) {
    try {
      await sanity
        .patch(quoteDocId)
        .set({
          stripePaymentLinkId: paymentLink.id,
          stripePaymentLinkUrl: paymentLink.url || undefined,
          paymentLinkRef: {_type: 'reference', _ref: paymentLinkId},
        })
        .commit({autoGenerateArrayKeys: true})
      await appendQuoteTimelineEvent(
        quoteDocId,
        opts.eventType || 'stripe.payment_link.sync',
        opts.eventCreated,
      )
    } catch (err) {
      console.warn('stripeWebhook: failed to link payment link to quote', err)
    }
  }

  return paymentLinkId
}

async function syncCustomerPaymentMethod(paymentMethod: Stripe.PaymentMethod): Promise<void> {
  const paymentMethodId = paymentMethod.id
  if (!paymentMethodId) return

  const stripeCustomerId =
    typeof paymentMethod.customer === 'string'
      ? paymentMethod.customer
      : (paymentMethod.customer as Stripe.Customer | undefined)?.id

  let targetDocIds: string[] = []
  const billingEmail = paymentMethod.billing_details?.email || null
  const now = new Date().toISOString()

  if (stripeCustomerId) {
    let docId = await findCustomerDocIdByStripeCustomerId(stripeCustomerId)
    if (!docId && stripe) {
      try {
        const customer = await stripe.customers.retrieve(stripeCustomerId)
        if (customer && !('deleted' in customer && customer.deleted)) {
          await syncStripeCustomer(customer as Stripe.Customer)
          docId = await findCustomerDocIdByStripeCustomerId(stripeCustomerId)
        }
      } catch (err) {
        console.warn('stripeWebhook: unable to reload customer for payment method', err)
      }
    }
    if (docId) targetDocIds.push(docId)
  }

  if (targetDocIds.length === 0 && billingEmail) {
    const normalizedEmail = billingEmail.toString().trim().toLowerCase()
    if (normalizedEmail) {
      try {
        const docId = await sanity.fetch<string | null>(
          `*[_type == "customer" && defined(email) && lower(email) == $email][0]._id`,
          {email: normalizedEmail},
        )
        if (docId) targetDocIds.push(docId)
      } catch (err) {
        console.warn('stripeWebhook: failed to find customer by billing email', err)
      }
    }
  }

  if (targetDocIds.length === 0) return

  const card = paymentMethod.card
  const wallet = card?.wallet && typeof card.wallet === 'object' ? Object.keys(card.wallet)[0] : undefined
  const createdAt = isoDateFromUnix(paymentMethod.created) || new Date().toISOString()

  for (const docId of targetDocIds) {
    let existing: {stripePaymentMethods?: any[]} | null = null
    try {
      existing = await sanity.fetch<{stripePaymentMethods?: any[]} | null>(
        `*[_type == "customer" && _id == $id][0]{stripePaymentMethods}`,
        {id: docId},
      )
    } catch (err) {
      console.warn('stripeWebhook: failed to load existing payment methods', err)
    }

    const current = Array.isArray(existing?.stripePaymentMethods) ? existing!.stripePaymentMethods : []
    const filtered = current.filter(
      (entry: any) => entry?.id !== paymentMethodId && entry?._key !== paymentMethodId,
    )
    filtered.unshift({
      _type: 'stripePaymentMethod',
      _key: paymentMethodId,
      id: paymentMethodId,
      type: paymentMethod.type || 'card',
      brand: card?.brand || 'Card on file',
      last4: card?.last4 || '',
      expMonth: card?.exp_month ?? undefined,
      expYear: card?.exp_year ?? undefined,
      funding: card?.funding || undefined,
      fingerprint: card?.fingerprint || undefined,
      wallet: wallet || undefined,
      customerId: stripeCustomerId || undefined,
      billingName: paymentMethod.billing_details?.name || undefined,
      billingEmail: billingEmail || undefined,
      billingZip: paymentMethod.billing_details?.address?.postal_code || undefined,
      createdAt,
      livemode: paymentMethod.livemode ?? undefined,
      isDefault: Boolean(
        (paymentMethod.metadata as any)?.is_default === 'true' ||
          (paymentMethod.metadata as any)?.default_payment_method === 'true',
      ),
    })

    try {
      await sanity
        .patch(docId)
        .set({
          stripePaymentMethods: filtered,
          stripeLastSyncedAt: now,
        })
        .commit({autoGenerateArrayKeys: true})
    } catch (err) {
      console.warn('stripeWebhook: failed to upsert customer payment method', err)
    }
  }
}

async function removeCustomerPaymentMethod(paymentMethodId: string): Promise<void> {
  if (!paymentMethodId) return
  let customers: Array<{_id: string; stripePaymentMethods?: any[]}> = []
  try {
    customers =
      (await sanity.fetch(
        `*[_type == "customer" && stripePaymentMethods[].id == $id]{_id, stripePaymentMethods}`,
        {id: paymentMethodId},
      )) || []
  } catch (err) {
    console.warn('stripeWebhook: failed to lookup customers for payment method removal', err)
    return
  }

  for (const customer of customers) {
    const current = Array.isArray(customer.stripePaymentMethods)
      ? customer.stripePaymentMethods
      : []
    const filtered = current.filter(
      (entry: any) => entry?.id !== paymentMethodId && entry?._key !== paymentMethodId,
    )
    try {
      await sanity
        .patch(customer._id)
        .set({stripePaymentMethods: filtered})
        .commit({autoGenerateArrayKeys: true})
    } catch (err) {
      console.warn('stripeWebhook: failed to remove payment method from customer', err)
    }
  }
}

function mapInvoiceStatus(stripeStatus?: string | null): string | undefined {
  switch (stripeStatus) {
    case 'draft':
    case 'open':
    case 'unpaid':
      return 'pending'
    case 'paid':
      return 'paid'
    case 'uncollectible':
    case 'void':
    case 'canceled':
      return 'cancelled'
    default:
      return undefined
  }
}

async function syncStripeInvoice(invoice: Stripe.Invoice): Promise<void> {
  const invoiceRecord = invoice as Stripe.Invoice & {
    amount_subtotal?: number
    amount_tax?: number
    customer_details?: {email?: string | null}
    payment_intent?: string | Stripe.PaymentIntent
  }

  const metadata = (invoice.metadata || {}) as Record<string, string>
  const metaId = INVOICE_METADATA_ID_KEYS.map((key) => normalizeSanityId(metadata[key])).find(
    Boolean,
  )

  let docId: string | null = null

  if (metaId) {
    docId = await sanity.fetch<string | null>(`*[_type == "invoice" && _id in $ids][0]._id`, {
      ids: idVariants(metaId),
    })
  }

  if (!docId && invoice.id) {
    docId = await sanity.fetch<string | null>(
      `*[_type == "invoice" && stripeInvoiceId == $id][0]._id`,
      {id: invoice.id},
    )
  }

  if (!docId && invoice.number) {
    docId = await sanity.fetch<string | null>(
      `*[_type == "invoice" && invoiceNumber == $num][0]._id`,
      {num: invoice.number},
    )
  }

  if (!docId) return

  const existingInvoice = await sanity.fetch<{status?: string} | null>(
    `*[_type == "invoice" && _id == $id][0]{status}`,
    {id: docId},
  )
  const existingStatus = existingInvoice?.status

  const setOps: Record<string, any> = {
    stripeInvoiceId: invoice.id,
    stripeInvoiceStatus: invoice.status || undefined,
    stripeHostedInvoiceUrl: invoice.hosted_invoice_url || undefined,
    stripeInvoicePdf: invoice.invoice_pdf || undefined,
    stripeLastSyncedAt: new Date().toISOString(),
  }

  const subtotal = toMajorUnits(invoiceRecord.amount_subtotal || undefined)
  if (typeof subtotal === 'number') setOps.amountSubtotal = subtotal
  const tax = toMajorUnits(invoiceRecord.amount_tax || undefined)
  if (typeof tax === 'number') setOps.amountTax = tax
  const total = typeof invoice.total === 'number' ? toMajorUnits(invoice.total) : undefined
  if (typeof total === 'number') setOps.total = total
  if (invoice.currency) setOps.currency = invoice.currency.toUpperCase()

  const mappedStatus = mapInvoiceStatus(invoice.status)
  if (mappedStatus) {
    const isTerminalStatus = existingStatus === 'refunded' || existingStatus === 'cancelled'
    const isStatusChange = mappedStatus !== existingStatus
    if (!isTerminalStatus || !isStatusChange) {
      setOps.status = mappedStatus
    }
  }

  const email = invoice.customer_email || invoiceRecord.customer_details?.email || undefined
  if (email) setOps.customerEmail = email

  if (invoiceRecord.payment_intent) {
    setOps.paymentIntentId =
      typeof invoiceRecord.payment_intent === 'string'
        ? invoiceRecord.payment_intent
        : invoiceRecord.payment_intent.id
  }

  if (invoice.hosted_invoice_url) setOps.receiptUrl = invoice.hosted_invoice_url

  if (typeof invoice.due_date === 'number' && Number.isFinite(invoice.due_date)) {
    setOps.dueDate = new Date(invoice.due_date * 1000).toISOString().slice(0, 10)
  }

  if (typeof invoice.created === 'number' && Number.isFinite(invoice.created)) {
    setOps.invoiceDate = new Date(invoice.created * 1000).toISOString().slice(0, 10)
  }

  try {
    await sanity.patch(docId).set(setOps).commit({autoGenerateArrayKeys: true})
  } catch (err) {
    console.warn('stripeWebhook: failed to sync invoice doc', err)
  }
}

async function syncStripeInvoiceById(invoice: string | Stripe.Invoice | null | undefined): Promise<void> {
  if (!invoice || !stripe) return
  const invoiceId =
    typeof invoice === 'string' ? invoice : typeof invoice?.id === 'string' ? invoice.id : undefined
  if (!invoiceId) return
  try {
    const freshInvoice = await stripe.invoices.retrieve(invoiceId)
    await syncStripeInvoice(freshInvoice)
  } catch (err) {
    console.warn('stripeWebhook: failed to sync invoice by id', err)
  }
}

function splitName(fullName?: string | null): {firstName?: string; lastName?: string} {
  if (!fullName) return {}
  const name = fullName.toString().trim()
  if (!name) return {}
  const parts = name.split(/\s+/)
  if (parts.length === 1) return {firstName: parts[0]}
  return {firstName: parts[0], lastName: parts.slice(1).join(' ')}
}

function formatShippingAddress(shipping?: Stripe.Customer.Shipping | null): string | undefined {
  if (!shipping?.address) return undefined
  const lines: string[] = []
  if (shipping.name) lines.push(shipping.name)
  if (shipping.address.line1) lines.push(shipping.address.line1)
  if (shipping.address.line2) lines.push(shipping.address.line2)
  const cityLine = [shipping.address.city, shipping.address.state, shipping.address.postal_code]
    .filter(Boolean)
    .join(', ')
  if (cityLine) lines.push(cityLine)
  if (shipping.address.country) lines.push(shipping.address.country)
  return lines.filter(Boolean).join('\n') || undefined
}

function buildBillingAddress(address?: Stripe.Address | null, name?: string | null) {
  if (!address) return undefined
  const hasContent =
    address.line1 ||
    address.line2 ||
    address.city ||
    address.state ||
    address.postal_code ||
    address.country
  if (!hasContent) return undefined
  const street =
    [address.line1, address.line2].filter(Boolean).join(', ') || address.line1 || undefined
  return {
    _type: 'customerBillingAddress',
    name: name || undefined,
    street,
    city: address.city || undefined,
    state: address.state || undefined,
    postalCode: address.postal_code || undefined,
    country: address.country || undefined,
  }
}

async function syncStripeCustomer(customer: Stripe.Customer): Promise<void> {
  const emailRaw = (
    customer.email ||
    (customer.metadata as Record<string, string> | undefined)?.email ||
    ''
  )
    .toString()
    .trim()
  if (!emailRaw) return
  const email = emailRaw.toLowerCase()

  const existing = await sanity.fetch<{
    _id: string
    firstName?: string
    lastName?: string
    roles?: string[]
  }>(
    `*[_type == "customer" && defined(email) && lower(email) == $email][0]{_id, firstName, lastName, roles}`,
    {email},
  )

  const {firstName, lastName} = splitName(customer.name || customer.shipping?.name)
  const shippingText = formatShippingAddress(customer.shipping)
  const billingAddress = buildBillingAddress(
    customer.address,
    customer.name || customer.shipping?.name,
  )

  const setOps: Record<string, any> = {
    stripeCustomerId: customer.id,
    stripeLastSyncedAt: new Date().toISOString(),
  }

  if (shippingText) setOps.address = shippingText
  if (billingAddress) setOps.billingAddress = billingAddress
  if (customer.phone) setOps.phone = customer.phone
  if (firstName && !existing?.firstName) setOps.firstName = firstName
  if (lastName && !existing?.lastName) setOps.lastName = lastName

  if (existing?._id) {
    if (!Array.isArray(existing.roles) || existing.roles.length === 0) setOps.roles = ['customer']
    try {
      await sanity.patch(existing._id).set(setOps).commit({autoGenerateArrayKeys: true})
    } catch (err) {
      console.warn('stripeWebhook: failed to update customer doc', err)
    }
  } else {
    const payload: Record<string, any> = {
      _type: 'customer',
      email,
      roles: ['customer'],
      stripeCustomerId: customer.id,
      stripeLastSyncedAt: new Date().toISOString(),
    }
    if (firstName) payload.firstName = firstName
    if (lastName) payload.lastName = lastName
    if (customer.phone) payload.phone = customer.phone
    if (shippingText) payload.address = shippingText
    if (billingAddress) payload.billingAddress = billingAddress

    try {
      await sanity.create(payload as any, {autoGenerateArrayKeys: true})
    } catch (err) {
      console.warn('stripeWebhook: failed to create customer doc from Stripe customer', err)
    }
  }
}

type PaymentFailureDiagnostics = {
  code?: string
  message?: string
}

async function resolvePaymentFailureDiagnostics(
  pi: Stripe.PaymentIntent,
): Promise<PaymentFailureDiagnostics> {
  const failure = pi.last_payment_error
  const additionalCodes = new Set<string>()

  const declineCode = (failure?.decline_code || '').trim() || undefined
  const docUrl = (failure?.doc_url || '').trim() || undefined

  let failureCode = (failure?.code || '').trim() || undefined
  let failureMessage = (failure?.message || pi.cancellation_reason)?.trim() || undefined

  if (declineCode) {
    if (!failureCode) failureCode = declineCode
    else if (failureCode !== declineCode) additionalCodes.add(declineCode)
  }

  const shouldLoadCharge =
    Boolean(stripe) && (typeof pi.latest_charge === 'string' || !failureCode || !failureMessage)

  if (shouldLoadCharge) {
    try {
      let charge: Stripe.Charge | null = null
      const latestChargeId = typeof pi.latest_charge === 'string' ? pi.latest_charge : null
      if (latestChargeId) {
        charge = await stripe.charges.retrieve(latestChargeId)
      } else {
        const chargeList = await stripe.charges.list({payment_intent: pi.id, limit: 1})
        charge = chargeList?.data?.[0] || null
      }

      if (charge) {
        const outcomeReason = (charge.outcome?.reason || '').trim()
        const chargeFailureCode = (charge.failure_code || '').trim()
        const networkStatus = (charge.outcome?.network_status || '').trim()
        const sellerMessage = (charge.outcome?.seller_message || '').trim()
        const chargeFailureMessage = (charge.failure_message || '').trim()

        if (outcomeReason) {
          if (failureCode && failureCode !== outcomeReason) {
            additionalCodes.add(failureCode)
          }
          failureCode = outcomeReason
        } else if (!failureCode && chargeFailureCode) {
          failureCode = chargeFailureCode
        } else if (failureCode && chargeFailureCode && failureCode !== chargeFailureCode) {
          additionalCodes.add(chargeFailureCode)
        }

        if (networkStatus && networkStatus !== failureCode) {
          additionalCodes.add(networkStatus)
        }

        if (!failureMessage && (sellerMessage || chargeFailureMessage)) {
          failureMessage = sellerMessage || chargeFailureMessage || undefined
        } else if (failureMessage) {
          const lowerMessage = failureMessage.toLowerCase()
          if (sellerMessage && !lowerMessage.includes(sellerMessage.toLowerCase())) {
            failureMessage = `${failureMessage} (${sellerMessage})`
          } else if (
            chargeFailureMessage &&
            !lowerMessage.includes(chargeFailureMessage.toLowerCase())
          ) {
            failureMessage = `${failureMessage} (${chargeFailureMessage})`
          }
        }
      }
    } catch (err) {
      console.warn('stripeWebhook: failed to load charge for payment failure details', err)
    }
  }

  const codes = Array.from(
    new Set(
      [failureCode, ...additionalCodes].filter(
        (code): code is string => typeof code === 'string' && Boolean(code.trim()),
      ),
    ),
  )

  if (codes.length === 0) {
    failureCode = undefined
  } else {
    failureCode = codes.join(' | ')
  }

  if (docUrl) {
    if (failureMessage) failureMessage = `${failureMessage} (${docUrl})`
    else failureMessage = docUrl
  }

  if (failureMessage) {
    const lowerMessage = failureMessage.toLowerCase()
    const codesNotMentioned = codes.filter((code) => !lowerMessage.includes(code.toLowerCase()))
    if (codesNotMentioned.length > 0) {
      failureMessage = `${failureMessage} (codes: ${codesNotMentioned.join(', ')})`
    }
  } else if (codes.length > 0) {
    failureMessage = `Payment failed (codes: ${codes.join(', ')})`
  }

  return {code: failureCode, message: failureMessage}
}

async function markPaymentIntentFailure(pi: Stripe.PaymentIntent): Promise<void> {
  const order = await sanity.fetch<{
    _id: string
    invoiceRef?: {_ref?: string}
  } | null>(
    `*[_type == "order" && (paymentIntentId == $pid || stripeSessionId == $pid)][0]{ _id, invoiceRef }`,
    {pid: pi.id},
  )

  const {code: failureCode, message: failureMessage} = await resolvePaymentFailureDiagnostics(pi)
  const rawPaymentStatus = (pi.status || '').trim().toLowerCase()
  const paymentStatus =
    rawPaymentStatus && !['succeeded', 'processing', 'requires_capture'].includes(rawPaymentStatus)
      ? 'failed'
      : rawPaymentStatus || 'failed'
  const derivedOrderStatus: 'paid' | 'cancelled' =
    rawPaymentStatus === 'succeeded' ? 'paid' : 'cancelled'
  const timestamp = new Date().toISOString()
  const summary = buildStripeSummary({
    paymentIntent: pi,
    failureCode,
    failureMessage,
    eventType: 'payment_intent.payment_failed',
    eventCreated: pi.created,
  })

  if (order?._id) {
    const setOps: Record<string, any> = {
      paymentStatus,
      status: derivedOrderStatus,
      stripeLastSyncedAt: timestamp,
      paymentFailureCode: failureCode,
      paymentFailureMessage: failureMessage,
      stripeSummary: summary,
    }
    try {
      await sanity.patch(order._id).set(setOps).commit({autoGenerateArrayKeys: true})
    } catch (err) {
      console.warn('stripeWebhook: failed to mark payment failure on order', err)
    }
  }

  const invoiceCandidateIds = new Set<string>()
  const meta = (pi.metadata || {}) as Record<string, string>

  const invoiceMetaId = normalizeSanityId(meta['sanity_invoice_id'] || meta['invoice_id'])
  if (invoiceMetaId) {
    idVariants(invoiceMetaId).forEach((id) => invoiceCandidateIds.add(id))
  }

  if (order?.invoiceRef?._ref) {
    idVariants(order.invoiceRef._ref).forEach((id) => invoiceCandidateIds.add(id))
  }

  let invoiceId: string | null = null
  if (invoiceCandidateIds.size > 0) {
    invoiceId = await sanity.fetch<string | null>(`*[_type == "invoice" && _id in $ids][0]._id`, {
      ids: Array.from(invoiceCandidateIds),
    })
  }

  if (!invoiceId) {
    invoiceId = await sanity.fetch<string | null>(
      `*[_type == "invoice" && paymentIntentId == $pid][0]._id`,
      {pid: pi.id},
    )
  }

  if (invoiceId) {
    try {
      await sanity
        .patch(invoiceId)
        .set({
          status: 'cancelled',
          stripeInvoiceStatus: 'payment_intent.payment_failed',
          stripeLastSyncedAt: timestamp,
          paymentFailureCode: failureCode,
          paymentFailureMessage: failureMessage,
          stripeSummary: summary,
        })
        .commit({autoGenerateArrayKeys: true})
    } catch (err) {
      console.warn('stripeWebhook: failed to update invoice after payment failure', err)
    }
  }
}

async function fetchChargeResource(
  resource: string | Stripe.Charge | null | undefined,
  opts: {expandPaymentIntent?: boolean} = {},
): Promise<Stripe.Charge | null> {
  if (!resource) return null
  if (typeof resource !== 'string') return resource
  if (!stripe) return null
  try {
    return await stripe.charges.retrieve(resource, {
      expand: opts.expandPaymentIntent ? ['payment_intent'] : undefined,
    })
  } catch (err) {
    console.warn('stripeWebhook: unable to load charge for diagnostics', err)
    return null
  }
}

async function fetchPaymentIntentResource(
  resource: string | Stripe.PaymentIntent | null | undefined,
): Promise<Stripe.PaymentIntent | null> {
  if (!resource) return null
  if (typeof resource !== 'string') return resource
  if (!stripe) return null
  try {
    return await stripe.paymentIntents.retrieve(resource)
  } catch (err) {
    console.warn('stripeWebhook: unable to load payment intent for diagnostics', err)
    return null
  }
}


type OrderPaymentStatusInput = {
  paymentStatus?: string
  orderStatus?: 'paid' | 'fulfilled' | 'shipped' | 'cancelled' | 'refunded' | 'closed' | 'expired'
  invoiceStatus?: 'pending' | 'paid' | 'refunded' | 'cancelled'
  invoiceStripeStatus?: string
  paymentIntentId?: string
  chargeId?: string
  stripeSessionId?: string
  additionalOrderFields?: Record<string, any>
  additionalInvoiceFields?: Record<string, any>
  preserveExistingFailureDiagnostics?: boolean
  preserveExistingRefundedStatus?: boolean
  event?: EventRecordInput
}

const formatMajorAmount = (amount?: number, currency?: string): string | undefined => {
  if (typeof amount !== 'number' || !Number.isFinite(amount)) return undefined
  const formatted = amount.toFixed(2)
  const code = (currency || '').toString().trim().toUpperCase()
  return code ? `${formatted} ${code}` : formatted
}

type HandleChargeEventInput = {
  charge: Stripe.Charge | null
  paymentIntent?: Stripe.PaymentIntent | null
  paymentIntentId?: string
  event: Stripe.Event
  paymentStatus: string
  orderStatus?: OrderPaymentStatusInput['orderStatus']
  invoiceStatus?: OrderPaymentStatusInput['invoiceStatus']
  label: string
  messageParts?: Array<string | null | undefined>
  amountOverride?: number
  currencyOverride?: string
  metadataOverride?: Record<string, unknown> | null
  additionalOrderFields?: Record<string, any>
  additionalInvoiceFields?: Record<string, any>
  preserveExistingFailureDiagnostics?: boolean
  eventStatus?: string
  includeChargeContext?: boolean
}

const handleChargeEvent = async (input: HandleChargeEventInput) => {
  const {
    charge,
    paymentIntent,
    paymentIntentId,
    event,
    paymentStatus,
    orderStatus,
    invoiceStatus,
    label,
    messageParts = [],
    amountOverride,
    currencyOverride,
    metadataOverride,
    additionalOrderFields,
    additionalInvoiceFields,
    preserveExistingFailureDiagnostics,
    eventStatus,
    includeChargeContext = true,
  } = input

  const resolvedPaymentIntent =
    paymentIntent || (charge?.payment_intent ? await fetchPaymentIntentResource(charge.payment_intent) : null)
  const resolvedPaymentIntentId =
    paymentIntentId ||
    (resolvedPaymentIntent?.id
      ? resolvedPaymentIntent.id
      : typeof charge?.payment_intent === 'string'
        ? charge.payment_intent
        : undefined)

  const amount =
    amountOverride !== undefined
      ? amountOverride
      : charge?.amount_captured && charge.captured
        ? toMajorUnits(charge.amount_captured)
        : toMajorUnits(charge?.amount || undefined)
  const currency =
    currencyOverride !== undefined
      ? currencyOverride
      : (charge?.currency || '').toString().trim().toUpperCase() || undefined

  const orderFields: Record<string, any> = {
    chargeId: charge?.id || undefined,
    cardBrand: charge?.payment_method_details?.card?.brand || undefined,
    cardLast4: charge?.payment_method_details?.card?.last4 || undefined,
    receiptUrl: charge?.receipt_url || undefined,
    stripeSummary: buildStripeSummary({
      paymentIntent: resolvedPaymentIntent || undefined,
      charge: charge || undefined,
      eventType: event.type,
      eventCreated: event.created,
    }),
  }
  if (additionalOrderFields && typeof additionalOrderFields === 'object') {
    Object.assign(orderFields, additionalOrderFields)
  }

  const invoiceFields: Record<string, any> = {}
  if (additionalInvoiceFields && typeof additionalInvoiceFields === 'object') {
    Object.assign(invoiceFields, additionalInvoiceFields)
  }

  const parts = messageParts.filter((part): part is string => Boolean(part && String(part).trim()))
  if (includeChargeContext) {
    if (charge?.id) parts.push(`Charge ${charge.id}`)
    if (typeof amount === 'number') parts.push(formatMajorAmount(amount, currency) || undefined)
    if (charge?.status) parts.push(`Status ${charge.status}`)
  } else if (parts.length === 0 && charge?.id) {
    parts.push(`Charge ${charge.id}`)
  }

  const metadata = metadataOverride || (charge?.metadata as Record<string, unknown> | null) || null

  await updateOrderPaymentStatus({
    paymentStatus,
    orderStatus,
    invoiceStatus,
    invoiceStripeStatus: event.type,
    paymentIntentId: resolvedPaymentIntentId,
    chargeId: charge?.id,
    additionalOrderFields: orderFields,
    additionalInvoiceFields: Object.keys(invoiceFields).length ? invoiceFields : undefined,
    preserveExistingFailureDiagnostics,
    event: {
      eventType: event.type,
      status: eventStatus || orderStatus || paymentStatus,
      label,
      message: parts.length ? parts.join(' • ') : undefined,
      amount,
      currency,
      stripeEventId: event.id,
      occurredAt: event.created,
      metadata: metadata || undefined,
    },
  })
}

type HandleDisputeEventInput = {
  dispute: Stripe.Dispute | null
  charge: Stripe.Charge | null
  paymentIntent?: Stripe.PaymentIntent | null
  event: Stripe.Event
  paymentStatus: string
  orderStatus?: OrderPaymentStatusInput['orderStatus']
  invoiceStatus?: OrderPaymentStatusInput['invoiceStatus']
  label: string
  messageParts?: Array<string | null | undefined>
  additionalOrderFields?: Record<string, any>
  additionalInvoiceFields?: Record<string, any>
  eventStatus?: string
}

const handleDisputeEvent = async (input: HandleDisputeEventInput) => {
  const {
    dispute,
    charge,
    paymentIntent,
    event,
    paymentStatus,
    orderStatus,
    invoiceStatus,
    label,
    messageParts = [],
    additionalOrderFields,
    additionalInvoiceFields,
    eventStatus,
  } = input

  const resolvedCharge =
    charge ||
    (dispute?.charge
      ? await fetchChargeResource(dispute.charge, {expandPaymentIntent: true})
      : null)
  const resolvedPaymentIntent =
    paymentIntent ||
    (resolvedCharge?.payment_intent
      ? await fetchPaymentIntentResource(resolvedCharge.payment_intent)
      : dispute?.payment_intent
        ? await fetchPaymentIntentResource(dispute.payment_intent as string | Stripe.PaymentIntent)
        : null)

  const disputeAmount = toMajorUnits(dispute?.amount || undefined)
  const disputeCurrency = (dispute?.currency || '').toString().trim().toUpperCase() || undefined

  const orderFields: Record<string, any> = {
    ...(additionalOrderFields || {}),
  }
  if (dispute?.id) orderFields.lastDisputeId = dispute.id
  if (dispute?.status) orderFields.lastDisputeStatus = dispute.status
  if (dispute?.reason) orderFields.lastDisputeReason = dispute.reason
  if (disputeAmount !== undefined) orderFields.lastDisputeAmount = disputeAmount
  if (disputeCurrency) orderFields.lastDisputeCurrency = disputeCurrency
  if (typeof dispute?.created === 'number') {
    const createdAt = unixToIso(dispute.created)
    if (createdAt) orderFields.lastDisputeCreatedAt = createdAt
  }
  const dueBy = dispute?.evidence_details?.due_by
  if (typeof dueBy === 'number') {
    const dueByIso = unixToIso(dueBy)
    if (dueByIso) orderFields.lastDisputeDueBy = dueByIso
  }

  const metadata = dispute?.metadata || (resolvedCharge?.metadata as Record<string, string> | null) || null

  const parts = messageParts.filter((part): part is string => Boolean(part && String(part).trim()))
  if (dispute?.status) parts.push(`Status ${dispute.status}`)
  if (dispute?.reason) parts.push(`Reason ${dispute.reason}`)
  const amountLabel = formatMajorAmount(disputeAmount, disputeCurrency)
  if (amountLabel) parts.push(`Amount ${amountLabel}`)
  if (typeof dueBy === 'number') {
    const dueByIso = unixToIso(dueBy)
    if (dueByIso) parts.push(`Evidence due ${dueByIso}`)
  }
  if (resolvedCharge?.id) parts.push(`Charge ${resolvedCharge.id}`)

  await handleChargeEvent({
    charge: resolvedCharge,
    paymentIntent: resolvedPaymentIntent || undefined,
    paymentIntentId: resolvedPaymentIntent?.id,
    event,
    paymentStatus,
    orderStatus,
    invoiceStatus,
    label,
    messageParts: parts,
    amountOverride: disputeAmount,
    currencyOverride: disputeCurrency,
    metadataOverride: metadata,
    additionalOrderFields: orderFields,
    additionalInvoiceFields,
    eventStatus,
    includeChargeContext: false,
  })
}

async function updateOrderPaymentStatus(opts: OrderPaymentStatusInput): Promise<boolean> {
  const {
    paymentStatus,
    orderStatus,
    invoiceStatus,
    invoiceStripeStatus,
    paymentIntentId,
    chargeId,
    stripeSessionId,
    additionalInvoiceFields,
    additionalOrderFields,
    preserveExistingFailureDiagnostics,
    preserveExistingRefundedStatus,
    event,
  } = opts
  if (!paymentIntentId && !chargeId && !stripeSessionId) return false

  const params = {
    pi: paymentIntentId || '',
    charge: chargeId || '',
    session: stripeSessionId || '',
  }

  const order = await sanity.fetch<{
    _id: string
    orderNumber?: string
    invoiceRef?: {_id: string}
    customerRef?: {_ref: string}
    customerEmail?: string
    paymentFailureCode?: string
    paymentFailureMessage?: string
    paymentStatus?: string
  } | null>(
    `*[_type == "order" && (
      ($pi != '' && paymentIntentId == $pi) ||
      ($charge != '' && chargeId == $charge) ||
      ($session != '' && stripeSessionId == $session)
    )][0]{ _id, orderNumber, customerRef, customerEmail, paymentFailureCode, paymentFailureMessage, paymentStatus, invoiceRef->{ _id } }`,
    params,
  )

  if (!order?._id) return false

  const existingPaymentStatus =
    typeof order?.paymentStatus === 'string' ? order.paymentStatus.trim().toLowerCase() : undefined
  const shouldPreserveRefundedStatus = Boolean(
    preserveExistingRefundedStatus &&
      existingPaymentStatus &&
      ['refunded', 'partially_refunded'].includes(existingPaymentStatus),
  )

  const orderPatch: Record<string, any> = {
    stripeLastSyncedAt: new Date().toISOString(),
  }

  if (!shouldPreserveRefundedStatus) {
    orderPatch.paymentStatus = paymentStatus
  }
  if (orderStatus) orderPatch.status = orderStatus
  if (additionalOrderFields && typeof additionalOrderFields === 'object') {
    const existingFailureDetails =
      preserveExistingFailureDiagnostics && order
        ? {
            paymentFailureCode:
              typeof order.paymentFailureCode === 'string' ? order.paymentFailureCode.trim() : '',
            paymentFailureMessage:
              typeof order.paymentFailureMessage === 'string'
                ? order.paymentFailureMessage.trim()
                : '',
          }
        : null

    for (const [field, value] of Object.entries(additionalOrderFields)) {
      if (
        existingFailureDetails &&
        (field === 'paymentFailureCode' || field === 'paymentFailureMessage')
      ) {
        const existingValue = existingFailureDetails[field]
        if (existingValue) {
          continue
        }
      }
      orderPatch[field] = value
    }
  }

  try {
    await sanity.patch(order._id).set(orderPatch).commit({autoGenerateArrayKeys: true})
  } catch (err) {
    console.warn('stripeWebhook: failed to update order payment status', err)
  }

  const fetchInvoiceId = async (): Promise<string | null> => {
    if (order.invoiceRef?._id) return order.invoiceRef._id
    if (paymentIntentId) {
      const byPI = await sanity.fetch<string | null>(
        `*[_type == "invoice" && paymentIntentId == $pi][0]._id`,
        {pi: paymentIntentId},
      )
      if (byPI) return byPI
    }
    if (order.orderNumber) {
      const byOrderNumber = await sanity.fetch<string | null>(
        `*[_type == "invoice" && (orderNumber == $orderNumber || orderRef._ref == $orderId || orderRef->_ref == $orderId)][0]._id`,
        {orderNumber: order.orderNumber, orderId: order._id},
      )
      if (byOrderNumber) return byOrderNumber
    }
    return null
  }

  const invoiceId = await fetchInvoiceId()
  if (invoiceId) {
    const invoicePatch: Record<string, any> = {
      stripeLastSyncedAt: new Date().toISOString(),
    }
    if (invoiceStatus) invoicePatch.status = invoiceStatus
    if (invoiceStripeStatus) invoicePatch.stripeInvoiceStatus = invoiceStripeStatus
    if (additionalInvoiceFields && typeof additionalInvoiceFields === 'object') {
      Object.assign(invoicePatch, additionalInvoiceFields)
    }
    try {
      await sanity.patch(invoiceId).set(invoicePatch).commit({autoGenerateArrayKeys: true})
    } catch (err) {
      console.warn('stripeWebhook: failed to update invoice after payment status change', err)
    }
  }

  try {
    await updateCustomerProfileForOrder({
      sanity,
      orderId: order?._id,
      customerId: order?.customerRef?._ref,
      email: order?.customerEmail,
    })
  } catch (err) {
    console.warn(
      'stripeWebhook: failed to refresh customer profile after payment status update',
      err,
    )
  }

  if (event) {
    const eventPayload: EventRecordInput = {
      ...event,
      status: event.status || orderStatus || paymentStatus,
    }
    await appendOrderEvent(order?._id, eventPayload)
  }

  return true
}

type CheckoutAsyncContext = {
  eventType?: string
  invoiceStripeStatus?: string
  stripeEventId?: string
  eventCreated?: number | null
  metadata?: Record<string, string>
  paymentIntent?: Stripe.PaymentIntent | null
  label?: string
  message?: string
}

const getCheckoutAsyncDefaults = (
  session: Stripe.Checkout.Session,
  context: CheckoutAsyncContext,
) => {
  const metadata =
    (context.metadata && typeof context.metadata === 'object'
      ? context.metadata
      : (session.metadata || {}) as Record<string, string>) || {}
  const baseEventType = context.eventType || context.invoiceStripeStatus || ''
  const eventType = baseEventType || 'checkout.session.async_payment_succeeded'
  const invoiceStripeStatus =
    context.invoiceStripeStatus || 'checkout.session.async_payment_succeeded'
  const amount =
    typeof session.amount_total === 'number' && Number.isFinite(session.amount_total)
      ? session.amount_total / 100
      : undefined
  const currency =
    (session.currency || context.paymentIntent?.currency || '')
      .toString()
      .toUpperCase() || undefined
  return {metadata, eventType, invoiceStripeStatus, amount, currency}
}

export async function handleCheckoutAsyncPaymentSucceeded(
  session: Stripe.Checkout.Session,
  context: CheckoutAsyncContext = {},
): Promise<void> {
  const paymentIntent =
    context.paymentIntent ?? (await fetchPaymentIntentResource(session.payment_intent))
  const {metadata, eventType, invoiceStripeStatus, amount, currency} =
    getCheckoutAsyncDefaults(session, {
      ...context,
      invoiceStripeStatus: context.invoiceStripeStatus || 'checkout.session.async_payment_succeeded',
    })

  const paymentIntentId =
    (typeof session.payment_intent === 'string'
      ? session.payment_intent
      : paymentIntent?.id) || undefined

  const summary = buildStripeSummary({
    session,
    paymentIntent: paymentIntent || undefined,
    eventType: invoiceStripeStatus,
    eventCreated: context.eventCreated ?? null,
  })

  const additionalOrderFields: Record<string, any> = {
    stripeSummary: summary,
    stripeCheckoutStatus: session.status || undefined,
    stripeSessionStatus: session.status || undefined,
    stripeCheckoutMode: session.mode || undefined,
    stripePaymentIntentStatus: paymentIntent?.status || session.payment_status || undefined,
    checkoutDraft: false,
    paymentFailureCode: null,
    paymentFailureMessage: null,
  }

  const additionalInvoiceFields: Record<string, any> = {
    stripeSummary: summary,
    paymentFailureCode: null,
    paymentFailureMessage: null,
  }

  await updateOrderPaymentStatus({
    paymentStatus: 'paid',
    orderStatus: 'paid',
    invoiceStatus: 'paid',
    invoiceStripeStatus,
    paymentIntentId,
    stripeSessionId: session.id,
    additionalOrderFields,
    additionalInvoiceFields,
    event: {
      eventType,
      label: context.label || 'Async payment succeeded',
      message:
        context.message || `Checkout session ${session.id} async payment succeeded`,
      amount,
      currency: currency ||
        (paymentIntent?.currency
          ? paymentIntent.currency.toUpperCase()
          : undefined),
      stripeEventId: context.stripeEventId,
      occurredAt: context.eventCreated ?? null,
      metadata,
    },
  })
}

export async function handleCheckoutAsyncPaymentFailed(
  session: Stripe.Checkout.Session,
  context: CheckoutAsyncContext = {},
): Promise<void> {
  const paymentIntent =
    context.paymentIntent ?? (await fetchPaymentIntentResource(session.payment_intent))
  const {metadata, eventType, invoiceStripeStatus, amount, currency} =
    getCheckoutAsyncDefaults(session, {
      ...context,
      invoiceStripeStatus: context.invoiceStripeStatus || 'checkout.session.async_payment_failed',
    })

  let failureCode: string | undefined
  let failureMessage: string | undefined
  const paymentIntentStatus = (paymentIntent?.status || '').toString().toLowerCase()
  const sessionPaymentStatus = (session.payment_status || '').toString().toLowerCase()

  if (paymentIntent) {
    const diagnostics = await resolvePaymentFailureDiagnostics(paymentIntent)
    failureCode = diagnostics.code
    failureMessage = diagnostics.message
  }

  let paymentStatus = (() => {
    const raw = paymentIntentStatus || sessionPaymentStatus
    if (['succeeded', 'paid', 'complete', 'requires_capture'].includes(raw)) return 'paid'
    if (['canceled', 'cancelled'].includes(raw)) return 'cancelled'
    if (raw) return raw
    return 'failed'
  })()

  let orderStatus: 'paid' | 'cancelled' =
    paymentStatus === 'paid' ? 'paid' : 'cancelled'

  let invoiceStatus: 'paid' | 'cancelled' =
    paymentStatus === 'paid' ? 'paid' : 'cancelled'

  if (paymentStatus === 'paid' && failureCode) {
    // Even if intent eventually succeeded, preserve diagnostics for visibility.
    orderStatus = 'paid'
    invoiceStatus = 'paid'
  }

  const summary = buildStripeSummary({
    session,
    paymentIntent: paymentIntent || undefined,
    failureCode,
    failureMessage,
    eventType: invoiceStripeStatus,
    eventCreated: context.eventCreated ?? null,
  })

  const additionalOrderFields: Record<string, any> = {
    stripeSummary: summary,
    stripeCheckoutStatus: session.status || undefined,
    stripeSessionStatus: session.status || undefined,
    stripeCheckoutMode: session.mode || undefined,
    stripePaymentIntentStatus: paymentIntent?.status || session.payment_status || undefined,
    checkoutDraft: orderStatus === 'paid' ? false : true,
  }
  if (failureCode) additionalOrderFields.paymentFailureCode = failureCode
  if (failureMessage) additionalOrderFields.paymentFailureMessage = failureMessage

  const additionalInvoiceFields: Record<string, any> = {
    stripeSummary: summary,
  }
  if (failureCode) additionalInvoiceFields.paymentFailureCode = failureCode
  if (failureMessage) additionalInvoiceFields.paymentFailureMessage = failureMessage

  const paymentIntentId =
    (typeof session.payment_intent === 'string'
      ? session.payment_intent
      : paymentIntent?.id) || undefined

  await updateOrderPaymentStatus({
    paymentStatus,
    orderStatus,
    invoiceStatus,
    invoiceStripeStatus,
    paymentIntentId,
    stripeSessionId: session.id,
    additionalOrderFields,
    additionalInvoiceFields,
    preserveExistingFailureDiagnostics: !(failureCode || failureMessage),
    event: {
      eventType,
      label: context.label || 'Async payment failed',
      message:
        context.message || `Checkout session ${session.id} async payment failed`,
      amount,
      currency: currency ||
        (paymentIntent?.currency
          ? paymentIntent.currency.toUpperCase()
          : undefined),
      stripeEventId: context.stripeEventId,
      occurredAt: context.eventCreated ?? null,
      metadata,
    },
  })
}

async function handleCheckoutExpired(
  session: Stripe.Checkout.Session,
  context: {stripeEventId?: string; eventCreated?: number | null} = {},
): Promise<void> {
  const timestamp = new Date().toISOString()
  const failureCode = 'checkout.session.expired'
  const email = (session.customer_details?.email || session.customer_email || '').toString().trim()
  const expiresAt =
    typeof session.expires_at === 'number'
      ? new Date(session.expires_at * 1000).toISOString()
      : null
  let failureMessage = 'Checkout session expired before payment was completed.'
  if (email) failureMessage = `${failureMessage} Customer: ${email}.`
  if (expiresAt) failureMessage = `${failureMessage} Expired at ${expiresAt}.`
  failureMessage = `${failureMessage} (session ${session.id})`
  const amountTotal = toMajorUnits(session.amount_total ?? undefined)
  const summary = buildStripeSummary({
    session,
    failureCode,
    failureMessage,
    eventType: 'checkout.session.expired',
    eventCreated: session.created || null,
  })

  const orderId = await sanity.fetch<string | null>(
    `*[_type == "order" && stripeSessionId == $sid][0]._id`,
    {sid: session.id},
  )
  if (orderId) {
    try {
      await sanity
        .patch(orderId)
        .set({
          status: 'expired',
          paymentStatus: 'expired',
          stripeLastSyncedAt: timestamp,
          paymentFailureCode: failureCode,
          paymentFailureMessage: failureMessage,
          stripeSummary: summary,
        })
        .commit({autoGenerateArrayKeys: true})
      await appendOrderEvent(orderId, {
        eventType: 'checkout.session.expired',
        status: 'expired',
        label: 'Checkout expired',
        message: failureMessage,
        amount: amountTotal,
        currency: (session.currency || '').toString().toUpperCase(),
        stripeEventId: context.stripeEventId,
        occurredAt: context.eventCreated ?? session.created,
        metadata: session.metadata as Record<string, string>,
      })
    } catch (err) {
      console.warn('stripeWebhook: failed to update order after checkout expiration', err)
    }
  }

  const meta = (session.metadata || {}) as Record<string, string>
  const invoiceMetaId = normalizeSanityId(meta['sanity_invoice_id'])
  if (invoiceMetaId) {
    const invoiceId = await sanity.fetch<string | null>(
      `*[_type == "invoice" && _id in $ids][0]._id`,
      {ids: idVariants(invoiceMetaId)},
    )
    if (invoiceId) {
      try {
        await sanity
          .patch(invoiceId)
          .set({
            status: 'expired',
            stripeInvoiceStatus: 'checkout.session.expired',
            stripeLastSyncedAt: timestamp,
            paymentFailureCode: failureCode,
            paymentFailureMessage: failureMessage,
            stripeSummary: summary,
          })
          .commit({autoGenerateArrayKeys: true})
      } catch (err) {
        console.warn('stripeWebhook: failed to update invoice after checkout expiration', err)
      }
    }
  }

  await recordExpiredCart(session, {
    reason: 'checkout.session.expired',
    failureCode,
    failureMessage,
    stripeEventId: context.stripeEventId,
    eventCreated: context.eventCreated ?? session.created,
    orderId,
  })
}

async function sendOrderConfirmationEmail(opts: {
  to: string
  orderNumber: string
  customerName?: string
  items: Array<{name?: string; sku?: string; quantity?: number; price?: number}>
  totalAmount?: number
  subtotal?: number
  taxAmount?: number
  shippingAmount?: number
  shippingAddress?: any
}) {
  if (!RESEND_API_KEY || !opts.to) return

  const {
    to,
    orderNumber,
    customerName,
    items,
    totalAmount,
    subtotal,
    taxAmount,
    shippingAmount,
    shippingAddress,
  } = opts

  const displayOrderNumber = sanitizeOrderNumber(orderNumber) || orderNumber
  const trimmedName = (customerName || '').toString().trim()
  const greetingLine = trimmedName
    ? `Hi ${trimmedName}, we’re getting your order ready now.`
    : 'We’re getting your order ready now.'
  const salutationPlain = trimmedName ? `Hi ${trimmedName}` : 'Hi there'

  const itemsHtml = items.length
    ? `<table role="presentation" style="width:100%;border-collapse:collapse;margin:24px 0;">
        <thead>
          <tr>
            <th align="left" style="font-size:13px;color:#52525b;padding:0 0 8px;border-bottom:1px solid #e4e4e7;">Item</th>
            <th align="center" style="font-size:13px;color:#52525b;padding:0 0 8px;border-bottom:1px solid #e4e4e7;width:70px;">Qty</th>
            <th align="right" style="font-size:13px;color:#52525b;padding:0 0 8px;border-bottom:1px solid #e4e4e7;width:90px;">Price</th>
          </tr>
        </thead>
        <tbody>
          ${items
            .map(
              (item) => `
              <tr>
                <td style="padding:10px 0;border-bottom:1px solid #f1f5f9;">
                  <div style="font-size:14px;color:#111827;font-weight:600;">${item?.name || item?.sku || 'Item'}</div>
                  ${item?.sku ? `<div style="font-size:12px;color:#6b7280;margin-top:2px;">SKU ${item.sku}</div>` : ''}
                </td>
                <td style="padding:10px 0;border-bottom:1px solid #f1f5f9;text-align:center;font-size:14px;color:#374151;">${Number(item?.quantity || 1)}</td>
                <td style="padding:10px 0;border-bottom:1px solid #f1f5f9;text-align:right;font-size:14px;color:#374151;">${money(item?.price)}</td>
              </tr>
            `,
            )
            .join('')}
        </tbody>
      </table>`
    : ''

  const shippingHtml = renderAddressHtml(shippingAddress)
    ? `<div style="margin:24px 0 12px;">
        <h3 style="margin:0 0 6px;font-size:15px;color:#111827;">Shipping to</h3>
        <div style="font-size:14px;color:#374151;line-height:1.5;">${renderAddressHtml(shippingAddress)}</div>
      </div>`
    : ''

  const summaryRows = [
    {label: 'Subtotal', value: money(typeof subtotal === 'number' ? subtotal : undefined)},
    {
      label: 'Shipping',
      value: money(typeof shippingAmount === 'number' ? shippingAmount : undefined),
    },
    {label: 'Tax', value: money(typeof taxAmount === 'number' ? taxAmount : undefined)},
  ].filter((row) => row.value)

  const totalDisplay = money(totalAmount)
  const summaryHtml =
    summaryRows.length || totalDisplay
      ? `<div style="margin:12px 0 24px;padding:12px 16px;border:1px solid #e4e4e7;border-radius:12px;background:#f9fafb;max-width:340px;">
        <table role="presentation" style="width:100%;border-collapse:collapse;">
          <tbody>
            ${summaryRows
              .map(
                (row) => `
                <tr>
                  <td style="padding:6px 0;font-size:13px;color:#52525b;">${row.label}</td>
                  <td style="padding:6px 0;font-size:13px;color:#374151;text-align:right;">${row.value}</td>
                </tr>
              `,
              )
              .join('')}
            ${
              totalDisplay
                ? `<tr>
                  <td style="padding:8px 0 0;font-size:15px;font-weight:700;color:#111827;border-top:1px solid #e4e4e7;">Total</td>
                  <td style="padding:8px 0 0;font-size:15px;font-weight:700;color:#111827;text-align:right;border-top:1px solid #e4e4e7;">${totalDisplay}</td>
                </tr>`
                : ''
            }
          </tbody>
        </table>
      </div>`
      : ''

  const html = `
    <div style="margin:0;padding:24px 12px;background-color:#f4f4f5;font-family:-apple-system,BlinkMacSystemFont,'Segoe UI',Roboto,Helvetica,Arial,sans-serif;">
      <table role="presentation" cellpadding="0" cellspacing="0" style="width:100%;max-width:640px;margin:0 auto;border-collapse:collapse;background:#ffffff;border:1px solid #e4e4e7;border-radius:12px;overflow:hidden;">
        <tr>
          <td style="background:#0f172a;color:#ffffff;padding:24px 28px;">
            <h1 style="margin:0;font-size:22px;font-weight:700;">Thank you for your order${
              displayOrderNumber ? ` <span style="color:#f97316">#${displayOrderNumber}</span>` : ''
            }</h1>
            <p style="margin:8px 0 0;font-size:14px;color:rgba(255,255,255,0.75);">${greetingLine}</p>
          </td>
        </tr>
        <tr>
          <td style="padding:28px 28px 24px;color:#111827;">
            <p style="margin:0 0 16px;font-size:15px;">Here’s a quick summary for your records. We’ll send tracking details as soon as your package ships.</p>
            ${itemsHtml}
            ${summaryHtml}
            ${shippingHtml}
            <div style="margin:28px 0 0;padding:16px 20px;border-radius:10px;background:#f9fafb;color:#4b5563;font-size:13px;border:1px solid #e4e4e7;">
              Questions? Reply to this email or call us at (812) 200-9012.
            </div>
          </td>
        </tr>
        <tr>
          <td style="padding:18px 28px;border-top:1px solid #e4e4e7;background:#f4f4f5;font-size:12px;color:#6b7280;text-align:center;">
            F.A.S. Motorsports LLC • 6161 Riverside Dr • Punta Gorda, FL 33982
          </td>
        </tr>
      </table>
    </div>
  `

  const textItems =
    items
      .map(
        (item) =>
          `- ${Number(item?.quantity || 1)} × ${item?.name || item?.sku || 'Item'} ${money(item?.price)}`,
      )
      .join('\n') || '- (details unavailable)'

  const textLines: string[] = []
  textLines.push(`${salutationPlain},`)
  textLines.push('')
  textLines.push(`Thank you for your order${displayOrderNumber ? ` #${displayOrderNumber}` : ''}!`)
  textLines.push('')
  textLines.push('Items:')
  textLines.push(textItems)
  if (totalDisplay) {
    textLines.push('')
    textLines.push(`Order total: ${totalDisplay}`)
  }
  if (renderAddressText(shippingAddress)) {
    textLines.push('')
    textLines.push('Shipping to:')
    textLines.push(renderAddressText(shippingAddress))
  }
  textLines.push('')
  textLines.push('We will email you tracking details as soon as your package ships.')
  textLines.push('')
  textLines.push('Questions? Reply to this email or call (812) 200-9012.')
  textLines.push('')
  textLines.push('— F.A.S. Motorsports')

  const text = textLines.join('\n')

  const subject = displayOrderNumber
    ? `Order Confirmation #${displayOrderNumber} – F.A.S. Motorsports`
    : 'Order Confirmation – F.A.S. Motorsports'

  await fetch('https://api.resend.com/emails', {
    method: 'POST',
    headers: {
      Authorization: `Bearer ${RESEND_API_KEY}`,
      'Content-Type': 'application/json',
    },
    body: JSON.stringify({
      from: 'orders@fasmotorsports.com',
      to,
      subject,
      html,
      text,
    }),
  })
}

export const handler: Handler = async (event) => {
  if (!stripe) return {statusCode: 500, body: 'Stripe not configured'}

  const endpointSecret = process.env.STRIPE_WEBHOOK_SECRET
  if (!endpointSecret) return {statusCode: 500, body: 'Missing STRIPE_WEBHOOK_SECRET'}

  if (event.httpMethod === 'OPTIONS') return {statusCode: 200, body: ''}
  if (event.httpMethod !== 'POST') return {statusCode: 405, body: 'Method Not Allowed'}

  const sig = (event.headers['stripe-signature'] || event.headers['Stripe-Signature']) as string
  if (!sig) return {statusCode: 400, body: 'Missing Stripe-Signature header'}

  let webhookEvent: Stripe.Event
  try {
    const raw = getRawBody(event)
    webhookEvent = stripe.webhooks.constructEvent(raw, sig, endpointSecret)
  } catch (err: any) {
    console.error('stripeWebhook signature verification failed:', err?.message || err)
    return {statusCode: 400, body: `Webhook Error: ${err?.message || 'invalid signature'}`}
  }

  let webhookStatus: 'processed' | 'ignored' | 'error' = 'processed'
  let webhookSummary = summarizeEventType(webhookEvent.type)

  try {
    switch (webhookEvent.type) {
      case 'quote.created':
      case 'quote.finalized':
      case 'quote.updated':
      case 'quote.accepted':
      case 'quote.canceled':
      case 'quote.will_expire': {
        try {
          const quoteObject = webhookEvent.data.object as Stripe.Quote
          const quote = (await fetchQuoteResource(quoteObject)) || quoteObject
          await syncStripeQuote(quote, {
            eventType: webhookEvent.type,
            eventCreated: webhookEvent.created,
          })
        } catch (err) {
          console.warn('stripeWebhook: failed to sync quote event', err)
        }
        break
      }

      case 'payment_link.created':
      case 'payment_link.updated': {
        try {
          const paymentLinkObject = webhookEvent.data.object as Stripe.PaymentLink
          const paymentLink = (await fetchPaymentLinkResource(paymentLinkObject)) || paymentLinkObject
          await syncStripePaymentLink(paymentLink, {
            eventType: webhookEvent.type,
            eventCreated: webhookEvent.created,
          })
        } catch (err) {
          console.warn('stripeWebhook: failed to sync payment link event', err)
        }
        break
      }

      case 'payment_method.attached':
      case 'payment_method.updated':
      case 'payment_method.automatically_updated': {
        try {
          const paymentMethod = webhookEvent.data.object as Stripe.PaymentMethod
          await syncCustomerPaymentMethod(paymentMethod)
        } catch (err) {
          console.warn('stripeWebhook: failed to sync payment method', err)
        }
        break
      }

      case 'payment_method.detached': {
        try {
          const paymentMethod = webhookEvent.data.object as Stripe.PaymentMethod
          await removeCustomerPaymentMethod(paymentMethod.id)
        } catch (err) {
          console.warn('stripeWebhook: failed to remove payment method', err)
        }
        break
      }

      case 'product.created':
      case 'product.updated': {
        try {
          const product = webhookEvent.data.object as Stripe.Product
          await syncStripeProduct(product)
        } catch (err) {
          console.warn('stripeWebhook: failed to sync product event', err)
        }
        break
      }

      case 'product.deleted': {
        try {
          const product = webhookEvent.data.object as {id: string}
          const docId = await findProductDocumentId({stripeProductId: product.id})
          if (docId) {
            await sanity
              .patch(docId)
              .set({
                stripeActive: false,
                stripeUpdatedAt: new Date().toISOString(),
              })
              .commit({autoGenerateArrayKeys: true})
          }
        } catch (err) {
          console.warn('stripeWebhook: failed to handle product.deleted', err)
        }
        break
      }

      case 'price.created':
      case 'price.updated': {
        try {
          const price = webhookEvent.data.object as Stripe.Price
          await syncStripePrice(price)
        } catch (err) {
          console.warn('stripeWebhook: failed to sync price event', err)
        }
        break
      }

      case 'price.deleted': {
        try {
          const deleted = webhookEvent.data.object as {id: string; product?: string | {id?: string}}
          const productId =
            typeof deleted.product === 'string' ? deleted.product : deleted.product?.id
          await removeStripePrice(deleted.id, productId)
        } catch (err) {
          console.warn('stripeWebhook: failed to handle price.deleted', err)
        }
        break
      }

      case 'customer.created':
      case 'customer.updated': {
        try {
          const customer = webhookEvent.data.object as Stripe.Customer
          if (!customer.deleted) {
            await syncStripeCustomer(customer)
          }
        } catch (err) {
          console.warn('stripeWebhook: failed to sync customer', err)
        }
        break
      }

      case 'customer.deleted': {
        try {
          const deleted = webhookEvent.data.object as {id: string}
          const docId = await sanity.fetch<string | null>(
            `*[_type == "customer" && stripeCustomerId == $id][0]._id`,
            {id: deleted.id},
          )
          if (docId) {
            await sanity
              .patch(docId)
              .set({stripeLastSyncedAt: new Date().toISOString()})
              .commit({autoGenerateArrayKeys: true})
          }
        } catch (err) {
          console.warn('stripeWebhook: failed to handle customer.deleted', err)
        }
        break
      }

      case 'customer.discount.created':
      case 'customer.discount.updated': {
        try {
          const discount = webhookEvent.data.object as Stripe.Discount
          const {coupon, promotion} = await hydrateDiscountResources(stripe, discount)
          await syncCustomerDiscountRecord({
            sanity,
            discount,
            stripe,
            coupon,
            promotion,
          })
        } catch (err) {
          console.warn('stripeWebhook: failed to sync customer discount', err)
        }
        break
      }

      case 'customer.discount.deleted': {
        try {
          const discount = webhookEvent.data.object as Stripe.Discount
          const stripeCustomerId =
            typeof discount.customer === 'string'
              ? discount.customer
              : (discount.customer as Stripe.Customer | null)?.id
          await removeCustomerDiscountRecord({
            sanity,
            stripeDiscountId: discount.id,
            stripeCustomerId,
          })
        } catch (err) {
          console.warn('stripeWebhook: failed to remove customer discount', err)
        }
        break
      }

      case 'invoice.created':
      case 'invoice.deleted':
      case 'invoice.finalization_failed':
      case 'invoice.finalized':
      case 'invoice.marked_uncollectible':
      case 'invoice.overdue':
      case 'invoice.overpaid':
      case 'invoice.paid':
      case 'invoice.payment_action_required':
      case 'invoice.payment_failed':
      case 'invoice.payment_succeeded':
      case 'invoice.sent':
      case 'invoice.upcoming':
      case 'invoice.voided':
      case 'invoice.updated':
      case 'invoice.will_be_due': {
        try {
          const invoice = webhookEvent.data.object as Stripe.Invoice
          await syncStripeInvoice(invoice)

          const invoiceStatus = (invoice.status || '').toString().toLowerCase()
          const invoiceIdentifier = (() => {
            const raw = (invoice.number ?? invoice.id ?? '') as string | null
            return raw ? raw.toString().trim() : ''
          })()
          const shouldRecordFailure =
            webhookEvent.type === 'invoice.payment_failed' || invoiceStatus === 'uncollectible'

          if (shouldRecordFailure) {
            const paymentIntent = await fetchPaymentIntentResource((invoice as any).payment_intent)
            if (paymentIntent) {
              await markPaymentIntentFailure(paymentIntent)
            }
          } else if (webhookEvent.type === 'invoice.payment_action_required') {
            const paymentIntent = await fetchPaymentIntentResource((invoice as any).payment_intent)
            const paymentIntentId =
              paymentIntent?.id ||
              (typeof (invoice as any)?.payment_intent === 'string'
                ? ((invoice as any).payment_intent as string)
                : undefined)
            if (paymentIntentId) {
              await updateOrderPaymentStatus({
                paymentIntentId,
                paymentStatus: 'requires_action',
                invoiceStripeStatus: webhookEvent.type,
                preserveExistingFailureDiagnostics: true,
                event: {
                  eventType: webhookEvent.type,
                  label: 'Invoice requires payment action',
                  message: invoiceIdentifier
                    ? `Invoice ${invoiceIdentifier} requires customer action`
                    : 'Invoice requires customer action',
                  stripeEventId: webhookEvent.id,
                  occurredAt: webhookEvent.created,
                  metadata: (invoice.metadata || {}) as Record<string, unknown>,
                },
              })
            }
          } else if (
            webhookEvent.type === 'invoice.payment_succeeded' ||
            webhookEvent.type === 'invoice.paid'
          ) {
            const paymentIntent = await fetchPaymentIntentResource((invoice as any).payment_intent)
            const paymentIntentId =
              paymentIntent?.id ||
              (typeof (invoice as any)?.payment_intent === 'string'
                ? ((invoice as any).payment_intent as string)
                : undefined)
            if (paymentIntentId) {
              const latestCharge = paymentIntent?.latest_charge as
                | string
                | Stripe.Charge
                | null
                | undefined
              const chargeId =
                typeof latestCharge === 'string'
                  ? latestCharge
                  : typeof latestCharge?.id === 'string'
                    ? latestCharge.id
                    : undefined
              const summary = buildStripeSummary({
                paymentIntent: paymentIntent || undefined,
                eventType: webhookEvent.type,
                eventCreated: webhookEvent.created,
              })
              const additionalOrderFields = {
                stripeSummary: summary,
                paymentFailureCode: null,
                paymentFailureMessage: null,
              }
              const additionalInvoiceFields = {
                stripeSummary: summary,
                paymentFailureCode: null,
                paymentFailureMessage: null,
              }
              await updateOrderPaymentStatus({
                paymentIntentId,
                chargeId,
                paymentStatus: 'paid',
                orderStatus: 'paid',
                invoiceStatus: 'paid',
                invoiceStripeStatus: webhookEvent.type,
                additionalOrderFields,
                additionalInvoiceFields,
                event: {
                  eventType: webhookEvent.type,
                  label: 'Invoice payment succeeded',
                  message: invoiceIdentifier
                    ? `Invoice ${invoiceIdentifier} payment succeeded`
                    : 'Invoice payment succeeded',
                  stripeEventId: webhookEvent.id,
                  occurredAt: webhookEvent.created,
                  metadata: (invoice.metadata || {}) as Record<string, unknown>,
                },
              })
            }
          }
        } catch (err) {
          console.warn('stripeWebhook: failed to sync invoice', err)
        }
        break
      }

      case 'invoiceitem.created':
      case 'invoiceitem.deleted':
      case 'invoiceitem.updated': {
        try {
          const invoiceItem = webhookEvent.data.object as Stripe.InvoiceItem
          await syncStripeInvoiceById(invoiceItem.invoice as string | Stripe.Invoice | null | undefined)
        } catch (err) {
          console.warn('stripeWebhook: failed to sync invoice from invoiceitem event', err)
        }
        break
      }

      case 'payment_intent.payment_failed': {
        try {
          const pi = webhookEvent.data.object as Stripe.PaymentIntent
          await markPaymentIntentFailure(pi)
        } catch (err) {
          console.warn('stripeWebhook: failed to mark payment failure', err)
        }
        break
      }

      case 'payment_intent.canceled': {
        try {
          const pi = webhookEvent.data.object as Stripe.PaymentIntent
          const diagnostics = await resolvePaymentFailureDiagnostics(pi)
          await updateOrderPaymentStatus({
            paymentIntentId: pi.id,
            stripeSessionId:
              typeof pi.metadata?.checkout_session_id === 'string'
                ? pi.metadata?.checkout_session_id
                : undefined,
            paymentStatus: pi.status || 'canceled',
            orderStatus: 'cancelled',
            invoiceStatus: 'cancelled',
            invoiceStripeStatus: 'payment_intent.canceled',
            additionalOrderFields: {
              paymentFailureCode: diagnostics.code,
              paymentFailureMessage: diagnostics.message,
            },
            additionalInvoiceFields: {
              paymentFailureCode: diagnostics.code,
              paymentFailureMessage: diagnostics.message,
            },
            preserveExistingFailureDiagnostics: true,
          })
        } catch (err) {
          console.warn('stripeWebhook: failed to mark payment cancellation', err)
        }
        break
      }

      case 'charge.captured':
      case 'charge.succeeded': {
        try {
          const charge = webhookEvent.data.object as Stripe.Charge
          const amountCaptured =
            webhookEvent.type === 'charge.captured'
              ? toMajorUnits(charge.amount_captured)
              : toMajorUnits(charge.amount || undefined)
          const amountLabel = formatMajorAmount(amountCaptured, charge.currency)
          await handleChargeEvent({
            charge,
            event: webhookEvent,
            paymentStatus: 'paid',
            orderStatus: 'paid',
            invoiceStatus: 'paid',
            label: webhookEvent.type === 'charge.captured' ? 'Charge captured' : 'Charge succeeded',
            messageParts: [
              charge.id ? `Charge ${charge.id}` : null,
              amountCaptured !== undefined && amountLabel ? `Amount ${amountLabel}` : null,
              charge.status ? `Stripe status ${charge.status}` : null,
            ],
            amountOverride: amountCaptured,
            includeChargeContext: false,
          })
        } catch (err) {
          console.warn('stripeWebhook: failed to handle charge success event', err)
        }
        break
      }

      case 'charge.pending': {
        try {
          const charge = webhookEvent.data.object as Stripe.Charge
          const amountPending = toMajorUnits(charge.amount || undefined)
          const amountLabel = formatMajorAmount(amountPending, charge.currency)
          await handleChargeEvent({
            charge,
            event: webhookEvent,
            paymentStatus: 'pending',
            invoiceStatus: 'pending',
            label: 'Charge pending',
            messageParts: [
              charge.id ? `Charge ${charge.id}` : null,
              amountPending !== undefined && amountLabel ? `Amount ${amountLabel}` : null,
              charge.status ? `Stripe status ${charge.status}` : null,
            ],
            amountOverride: amountPending,
            includeChargeContext: false,
          })
        } catch (err) {
          console.warn('stripeWebhook: failed to handle charge.pending', err)
        }
        break
      }

      case 'charge.failed': {
        try {
          const charge = webhookEvent.data.object as Stripe.Charge
          const amountFailed = toMajorUnits(charge.amount || undefined)
          const amountLabel = formatMajorAmount(amountFailed, charge.currency)
          await handleChargeEvent({
            charge,
            event: webhookEvent,
            paymentStatus: 'failed',
            orderStatus: 'cancelled',
            invoiceStatus: 'cancelled',
            label: 'Charge failed',
            messageParts: [
              charge.id ? `Charge ${charge.id}` : null,
              amountFailed !== undefined && amountLabel ? `Amount ${amountLabel}` : null,
              charge.failure_code ? `Failure ${charge.failure_code}` : null,
              charge.failure_message ? charge.failure_message : null,
            ],
            amountOverride: amountFailed,
            additionalOrderFields: {
              paymentFailureCode: charge.failure_code || charge.outcome?.reason || undefined,
              paymentFailureMessage: charge.failure_message || charge.outcome?.seller_message || undefined,
            },
            additionalInvoiceFields: {
              paymentFailureCode: charge.failure_code || charge.outcome?.reason || undefined,
              paymentFailureMessage: charge.failure_message || charge.outcome?.seller_message || undefined,
            },
            preserveExistingFailureDiagnostics: false,
            includeChargeContext: false,
          })
        } catch (err) {
          console.warn('stripeWebhook: failed to handle charge.failed', err)
        }
        break
      }

      case 'charge.expired': {
        try {
          const charge = webhookEvent.data.object as Stripe.Charge
          const amount = toMajorUnits(charge.amount || undefined)
          const amountLabel = formatMajorAmount(amount, charge.currency)
          await handleChargeEvent({
            charge,
            event: webhookEvent,
            paymentStatus: 'expired',
            orderStatus: 'expired',
            invoiceStatus: 'cancelled',
            label: 'Charge authorization expired',
            messageParts: [
              charge.id ? `Charge ${charge.id}` : null,
              amount !== undefined && amountLabel ? `Amount ${amountLabel}` : null,
            ],
            amountOverride: amount,
            includeChargeContext: false,
          })
        } catch (err) {
          console.warn('stripeWebhook: failed to handle charge.expired', err)
        }
        break
      }

      case 'charge.dispute.created': {
        try {
          const dispute = webhookEvent.data.object as Stripe.Dispute
          await handleDisputeEvent({
            dispute,
            charge: null,
            event: webhookEvent,
            paymentStatus: 'disputed',
            label: 'Dispute opened',
            messageParts: [dispute.id ? `Dispute ${dispute.id}` : null],
          })
        } catch (err) {
          console.warn('stripeWebhook: failed to handle dispute.created', err)
        }
        break
      }

      case 'charge.dispute.updated': {
        try {
          const dispute = webhookEvent.data.object as Stripe.Dispute
          await handleDisputeEvent({
            dispute,
            charge: null,
            event: webhookEvent,
            paymentStatus: 'disputed',
            label: 'Dispute updated',
            messageParts: [dispute.id ? `Dispute ${dispute.id}` : null],
          })
        } catch (err) {
          console.warn('stripeWebhook: failed to handle dispute.updated', err)
        }
        break
      }

      case 'charge.dispute.closed': {
        try {
          const dispute = webhookEvent.data.object as Stripe.Dispute
          const status = (dispute.status || '').toLowerCase()
          let paymentStatus: string = 'dispute_closed'
          let orderStatus: OrderPaymentStatusInput['orderStatus'] | undefined = undefined
          let invoiceStatus: OrderPaymentStatusInput['invoiceStatus'] | undefined = undefined
          if (status === 'won') {
            paymentStatus = 'dispute_won'
            orderStatus = 'paid'
            invoiceStatus = 'paid'
          } else if (status === 'lost') {
            paymentStatus = 'dispute_lost'
            orderStatus = 'cancelled'
            invoiceStatus = 'cancelled'
          } else if (status === 'warning_closed') {
            paymentStatus = 'dispute_warning_closed'
          }
          await handleDisputeEvent({
            dispute,
            charge: null,
            event: webhookEvent,
            paymentStatus,
            orderStatus,
            invoiceStatus,
            label: 'Dispute closed',
            messageParts: [dispute.id ? `Dispute ${dispute.id}` : null],
            eventStatus: paymentStatus,
          })
        } catch (err) {
          console.warn('stripeWebhook: failed to handle dispute.closed', err)
        }
        break
      }

      case 'charge.dispute.funds_withdrawn': {
        try {
          const dispute = webhookEvent.data.object as Stripe.Dispute
          await handleDisputeEvent({
            dispute,
            charge: null,
            event: webhookEvent,
            paymentStatus: 'dispute_funds_withdrawn',
            label: 'Dispute funds withdrawn',
            messageParts: [
              dispute.id ? `Dispute ${dispute.id}` : null,
              'Stripe withdrew dispute funds',
            ],
            eventStatus: 'dispute_funds_withdrawn',
          })
        } catch (err) {
          console.warn('stripeWebhook: failed to handle dispute.funds_withdrawn', err)
        }
        break
      }

      case 'charge.dispute.funds_reinstated': {
        try {
          const dispute = webhookEvent.data.object as Stripe.Dispute
          await handleDisputeEvent({
            dispute,
            charge: null,
            event: webhookEvent,
            paymentStatus: 'dispute_funds_reinstated',
            orderStatus: 'paid',
            invoiceStatus: 'paid',
            label: 'Dispute funds reinstated',
            messageParts: [
              dispute.id ? `Dispute ${dispute.id}` : null,
              'Stripe reinstated dispute funds',
            ],
            eventStatus: 'dispute_funds_reinstated',
          })
        } catch (err) {
          console.warn('stripeWebhook: failed to handle dispute.funds_reinstated', err)
        }
        break
      }

      case 'charge.refunded':
      case 'charge.refund.created':
      case 'charge.refund.updated': {
        try {
          const raw = webhookEvent.data.object as Stripe.Charge | Stripe.Refund
          const rawObject = raw as unknown as {object?: string}
          const isRefundObject = rawObject?.object === 'refund'

          let refund: Stripe.Refund | null = isRefundObject ? (raw as Stripe.Refund) : null
          let charge: Stripe.Charge | null =
            !isRefundObject && rawObject?.object === 'charge' ? (raw as Stripe.Charge) : null

          if (!charge && refund?.charge) {
            charge = await fetchChargeResource(refund.charge, {expandPaymentIntent: true})
          }

          if (!refund && charge?.refunds?.data?.length) {
            const matchingRefund = charge.refunds.data.find((entry) => entry.id === (isRefundObject ? (raw as Stripe.Refund).id : undefined))
            refund = matchingRefund || charge.refunds.data[charge.refunds.data.length - 1] || null
          }

          const paymentIntent = await fetchPaymentIntentResource(
            (charge?.payment_intent as Stripe.PaymentIntent | string | null | undefined) ??
              (refund?.payment_intent as Stripe.PaymentIntent | string | null | undefined) ??
              null,
          )

          const chargeAmountCents = typeof charge?.amount === 'number' ? charge.amount : undefined
          const refundedCentsFromCharge =
            typeof charge?.amount_refunded === 'number' ? charge.amount_refunded : undefined
          const refundedCentsFromRefund = typeof refund?.amount === 'number' ? refund.amount : undefined

          const refundedAmount =
            refundedCentsFromCharge !== undefined
              ? refundedCentsFromCharge / 100
              : refundedCentsFromRefund !== undefined
                ? refundedCentsFromRefund / 100
                : undefined

          const isFullRefund =
            Boolean(charge?.refunded) ||
            (typeof chargeAmountCents === 'number' &&
              typeof refundedCentsFromCharge === 'number' &&
              chargeAmountCents > 0 &&
              refundedCentsFromCharge >= chargeAmountCents)

          const explicitRefundStatus = (refund?.status || '').toString().toLowerCase()
          const chargeIndicatesRefund =
            Boolean(charge?.refunded) ||
            (typeof refundedCentsFromCharge === 'number' && refundedCentsFromCharge > 0) ||
            (typeof refundedCentsFromRefund === 'number' && refundedCentsFromRefund > 0)
          const inferredRefundStatus =
            !explicitRefundStatus && chargeIndicatesRefund
              ? 'succeeded' // Charge-only webhook payloads omit refunds; infer success from charge
              : ''
          const refundStatus = explicitRefundStatus || inferredRefundStatus
          const refundSucceeded = refundStatus === 'succeeded'
          const preserveRefundedStatus = Boolean(
            explicitRefundStatus && explicitRefundStatus !== 'succeeded',
          )
          const paymentStatus = refundSucceeded
            ? isFullRefund
              ? 'refunded'
              : 'partially_refunded'
            : 'paid'
          const paymentIntentId =
            typeof paymentIntent?.id === 'string'
              ? paymentIntent.id
              : typeof charge?.payment_intent === 'string'
                ? charge.payment_intent
                  : typeof refund?.payment_intent === 'string'
                    ? refund.payment_intent
                    : undefined
          await updateOrderPaymentStatus({
            paymentIntentId,
            chargeId: charge?.id || (typeof refund?.charge === 'string' ? refund.charge : undefined),
            paymentStatus,
            orderStatus: refundSucceeded && isFullRefund ? 'refunded' : undefined,
            invoiceStatus: refundSucceeded && isFullRefund ? 'refunded' : undefined,
            invoiceStripeStatus: webhookEvent.type,
            additionalOrderFields: {
              ...(refundedAmount !== undefined ? {amountRefunded: refundedAmount} : {}),
              ...(refund?.id ? {lastRefundId: refund.id} : {}),
              ...(refundStatus ? {lastRefundStatus: refundStatus} : {}),
              ...(refund?.reason ? {lastRefundReason: refund.reason} : {}),
              ...(typeof refund?.created === 'number'
                ? {lastRefundedAt: new Date(refund.created * 1000).toISOString()}
                : {}),
              stripeSummary: buildStripeSummary({
                paymentIntent: paymentIntent || undefined,
                charge: charge || undefined,
                eventType: webhookEvent.type,
                eventCreated: webhookEvent.created,
              }),
            },
            preserveExistingRefundedStatus: preserveRefundedStatus,
            event: {
              eventType: webhookEvent.type,
              label: refund?.id ? `Refund ${refund.id}` : 'Charge refunded',
              message:
                refund?.status || refund?.amount
                  ? [
                      refund?.status ? `Refund ${refund.status}` : null,
                      refundedAmount !== undefined
                        ? `Amount ${refundedAmount.toFixed(2)} ${(refund?.currency || charge?.currency || '').toUpperCase()}`
                        : null,
                      charge?.id ? `Charge ${charge.id}` : null,
                    ]
                      .filter(Boolean)
                      .join(' • ')
                  : `Charge ${charge?.id || refund?.charge || ''} refunded`,
              amount: refundedAmount,
              currency: (refund?.currency || charge?.currency)?.toUpperCase() || undefined,
              stripeEventId: webhookEvent.id,
              occurredAt: webhookEvent.created,
              metadata: (refund?.metadata || charge?.metadata || {}) as Record<string, string>,
              status: refundStatus || paymentStatus || undefined,
            },
          })
        } catch (err) {
          console.warn('stripeWebhook: failed to handle charge refund', err)
        }
        break
      }

      case 'checkout.session.async_payment_succeeded': {
        try {
          const session = webhookEvent.data.object as Stripe.Checkout.Session
          await handleCheckoutAsyncPaymentSucceeded(session, {
            eventType: webhookEvent.type,
            invoiceStripeStatus: webhookEvent.type,
            stripeEventId: webhookEvent.id,
            eventCreated: webhookEvent.created,
          })
        } catch (err) {
          console.warn(
            'stripeWebhook: failed to handle checkout.session.async_payment_succeeded',
            err,
          )
        }
        break
      }

      case 'checkout.session.async_payment_failed': {
        try {
          const session = webhookEvent.data.object as Stripe.Checkout.Session
          await handleCheckoutAsyncPaymentFailed(session, {
            eventType: webhookEvent.type,
            invoiceStripeStatus: webhookEvent.type,
            stripeEventId: webhookEvent.id,
            eventCreated: webhookEvent.created,
          })
        } catch (err) {
          console.warn(
            'stripeWebhook: failed to handle checkout.session.async_payment_failed',
            err,
          )
        }
        break
      }

      case 'checkout.session.completed': {
        const session = webhookEvent.data.object as Stripe.Checkout.Session
        const email = session.customer_details?.email || session.customer_email || ''
        const totalAmount = (Number(session.amount_total || 0) || 0) / 100
        const stripeSessionId = session.id
        const metadata = (session.metadata || {}) as Record<string, string>
        const userIdMeta =
          (
            metadata['auth0_user_id'] ||
            metadata['auth0_sub'] ||
            metadata['userId'] ||
            metadata['user_id'] ||
            ''
          )
            .toString()
            .trim() || undefined

        // Enrich with Stripe payment details if available
        let paymentIntent: Stripe.PaymentIntent | null = null
        try {
          if (session.payment_intent) {
            paymentIntent = await stripe.paymentIntents.retrieve(String(session.payment_intent))
          }
        } catch (err) {
          console.warn('stripeWebhook: failed to retrieve payment intent during checkout summary build', err)
        }

        const currency =
          ((session as any)?.currency || (paymentIntent as any)?.currency || '')
            .toString()
            .toLowerCase() || undefined
        const sessionStatus = (session.status || '').toString().toLowerCase()
        const rawPaymentStatus = (session.payment_status || paymentIntent?.status || '')
          .toString()
          .toLowerCase()
        const normalizedPaymentStatus = rawPaymentStatus.trim()
        let paymentStatus: string = normalizedPaymentStatus
        if (['paid', 'succeeded', 'complete', 'no_payment_required'].includes(normalizedPaymentStatus)) {
          paymentStatus = 'paid'
        } else if (sessionStatus === 'expired') {
          paymentStatus = 'expired'
        } else if (['canceled', 'cancelled'].includes(normalizedPaymentStatus)) {
          paymentStatus = 'cancelled'
        } else if (FAILED_CHECKOUT_PAYMENT_STATUSES.has(normalizedPaymentStatus)) {
          paymentStatus = 'failed'
        } else if (!paymentStatus) {
          paymentStatus = 'pending'
        }
        let derivedOrderStatus: 'paid' | 'cancelled' | 'closed' | 'expired'
        if (sessionStatus === 'expired') derivedOrderStatus = 'expired'
        else if (paymentStatus === 'cancelled' || paymentStatus === 'failed') derivedOrderStatus = 'cancelled'
        else derivedOrderStatus = 'paid'
        const amountSubtotal = Number.isFinite(Number((session as any)?.amount_subtotal))
          ? Number((session as any)?.amount_subtotal) / 100
          : undefined
        const amountTax = Number.isFinite(Number((session as any)?.total_details?.amount_tax))
          ? Number((session as any)?.total_details?.amount_tax) / 100
          : undefined
        let amountShipping = (() => {
          const a = Number((session as any)?.shipping_cost?.amount_total)
          if (Number.isFinite(a)) return a / 100
          const b = Number((session as any)?.total_details?.amount_shipping)
          return Number.isFinite(b) ? b / 100 : undefined
        })()
        let chargeId: string | undefined
        let cardBrand: string | undefined
        let cardLast4: string | undefined
        let receiptUrl: string | undefined
        let chargeBillingName: string | undefined
        try {
          const ch = (paymentIntent as any)?.charges?.data?.[0]
          if (ch) {
            chargeId = ch.id || undefined
            receiptUrl = ch.receipt_url || undefined
            const c = ch.payment_method_details?.card
            cardBrand = c?.brand || undefined
            cardLast4 = c?.last4 || undefined
            chargeBillingName = ch?.billing_details?.name || undefined
          }
        } catch (err) {
          console.warn('stripeWebhook: failed to resolve order for checkout event', err)
        }

        const metadataOrderNumberRaw = (
          metadata['order_number'] ||
          metadata['orderNo'] ||
          metadata['website_order_number'] ||
          ''
        )
          .toString()
          .trim()
        const metadataInvoiceNumber = (
          metadata['sanity_invoice_number'] ||
          metadata['invoice_number'] ||
          ''
        )
          .toString()
          .trim()
        // Use the shared helper so metadata fallbacks and live Stripe rate
        // lookups stay in sync across reprocessing + webhook flows.
        const shippingDetails = await resolveStripeShippingDetails({
          metadata,
          session,
          paymentIntent,
          fallbackAmount: amountShipping,
          stripe,
        })
        if (shippingDetails.amount !== undefined) {
          amountShipping = shippingDetails.amount
        }
        const orderNumber = await resolveOrderNumber({
          metadataOrderNumber: metadataOrderNumberRaw,
          invoiceNumber: metadataInvoiceNumber,
          fallbackId: stripeSessionId,
        })

        const invoiceId = metadata['sanity_invoice_id']
        const metadataCustomerName = (metadata['bill_to_name'] || metadata['customer_name'] || '')
          .toString()
          .trim()

        // 2) Gather enriched data: line items + shipping
        const cart: CartItem[] = await buildCartFromSessionLineItems(stripeSessionId, metadata)

        let shippingAddress: any = undefined
        try {
          const cd = session.customer_details
          const addr = (cd?.address || (session as any).shipping_details?.address) as
            | Stripe.Address
            | undefined
          const name = cd?.name || (session as any).shipping_details?.name || undefined
          const phone = cd?.phone || (session as any).shipping_details?.phone || undefined
          shippingAddress = addr
            ? {
                name: name || undefined,
                phone: phone || undefined,
                email: email || undefined,
                addressLine1: (addr as any).line1 || undefined,
                addressLine2: (addr as any).line2 || undefined,
                city: (addr as any).city || undefined,
                state: (addr as any).state || undefined,
                postalCode: (addr as any).postal_code || undefined,
                country: (addr as any).country || undefined,
              }
            : undefined
        } catch (err) {
          console.warn('stripeWebhook: could not parse shipping address', err)
        }

        const customerName =
          (
            shippingAddress?.name ||
            metadataCustomerName ||
            session.customer_details?.name ||
            chargeBillingName ||
            email ||
            ''
          )
            .toString()
            .trim() || undefined

        // 3) Upsert an Order doc for visibility/fulfillment
        try {
          const existingOrder = await sanity.fetch(
            `*[_type == "order" && stripeSessionId == $sid][0]{_id, packingSlipUrl}`,
            {sid: stripeSessionId},
          )
          const existingId = existingOrder?._id || null
          const normalizedEmail = typeof email === 'string' ? email.trim() : ''
          const shouldSendConfirmation =
            !existingId && Boolean(normalizedEmail) && Boolean(RESEND_API_KEY)

          const baseDoc: any = {
            _type: 'order',
            stripeSource: 'checkout.session',
            stripeSessionId,
            orderNumber,
            customerName,
            customerEmail: email || undefined,
            totalAmount: Number.isFinite(totalAmount) ? totalAmount : undefined,
            status: derivedOrderStatus,
            createdAt: new Date().toISOString(),
            paymentStatus,
            stripeCheckoutStatus: sessionStatus || undefined,
            stripeSessionStatus: sessionStatus || undefined,
            stripeCheckoutMode: session.mode || undefined,
            stripePaymentIntentStatus: paymentIntent?.status || undefined,
            stripeLastSyncedAt: new Date().toISOString(),
            currency,
            amountSubtotal,
            amountTax,
            paymentIntentId: paymentIntent?.id || undefined,
            chargeId,
            cardBrand,
            cardLast4,
            receiptUrl,
            checkoutDraft: derivedOrderStatus !== 'paid' ? true : undefined,
            ...(shippingAddress ? {shippingAddress} : {}),
            ...(userIdMeta ? {userId: userIdMeta} : {}),
            ...(cart.length ? {cart} : {}),
          }
          baseDoc.stripeSummary = buildStripeSummary({
            session,
            paymentIntent,
            eventType: webhookEvent.type,
            eventCreated: webhookEvent.created,
          })

          const shippingAmountForDoc = shippingDetails.amount ?? amountShipping
          const shippingCurrencyForDoc =
            shippingDetails.currency || (currency ? currency.toUpperCase() : undefined)
          if (shippingDetails.carrier) {
            baseDoc.shippingCarrier = shippingDetails.carrier
          }
          if (
            shippingDetails.serviceName ||
            shippingDetails.serviceCode ||
            shippingAmountForDoc !== undefined
          ) {
            baseDoc.selectedService = {
              carrierId: shippingDetails.carrierId || undefined,
              carrier: shippingDetails.carrier || undefined,
              service: shippingDetails.serviceName || shippingDetails.serviceCode || undefined,
              serviceCode: shippingDetails.serviceCode || shippingDetails.serviceName || undefined,
              amount: shippingAmountForDoc,
              currency: shippingCurrencyForDoc || 'USD',
              deliveryDays: shippingDetails.deliveryDays,
              estimatedDeliveryDate: shippingDetails.estimatedDeliveryDate,
            }
          }

          if (shippingAmountForDoc !== undefined) {
            baseDoc.amountShipping = shippingAmountForDoc
            baseDoc.selectedShippingAmount = shippingAmountForDoc
          }
          if (shippingCurrencyForDoc) {
            baseDoc.selectedShippingCurrency = shippingCurrencyForDoc
          }
          if (shippingDetails.deliveryDays !== undefined) {
            baseDoc.shippingDeliveryDays = shippingDetails.deliveryDays
          }
          if (shippingDetails.estimatedDeliveryDate) {
            baseDoc.shippingEstimatedDeliveryDate = shippingDetails.estimatedDeliveryDate
          }
          if (shippingDetails.serviceCode) {
            baseDoc.shippingServiceCode = shippingDetails.serviceCode
          }
          if (shippingDetails.serviceName) {
            baseDoc.shippingServiceName = shippingDetails.serviceName
          }
          if (shippingDetails.metadata && Object.keys(shippingDetails.metadata).length) {
            baseDoc.shippingMetadata = shippingDetails.metadata
          }

          const orderSlug = createOrderSlug(orderNumber, stripeSessionId)
          if (orderSlug) baseDoc.slug = {_type: 'slug', current: orderSlug}



          // Try to link to an existing customer by email
          if (email) {
            try {
              const customerId = await sanity.fetch(
                `*[_type == "customer" && email == $email][0]._id`,
                {email},
              )
              if (customerId) baseDoc.customerRef = {_type: 'reference', _ref: customerId}
            } catch (err) {
              console.warn('stripeWebhook: failed to refresh order after fulfillment sync', err)
            }
          }

          let orderId = existingId
          if (existingId) {
            await sanity
              .patch(existingId)
              .set(baseDoc)
              .setIfMissing({webhookNotified: true})
              .commit({autoGenerateArrayKeys: true})
          } else {
            const created = await sanity.create(
              {...baseDoc, webhookNotified: true},
              {autoGenerateArrayKeys: true},
            )
            orderId = created?._id
          }

          if (orderId) {
            await appendOrderEvent(orderId, {
              eventType: webhookEvent.type,
              status: paymentStatus,
              label: 'Checkout completed',
              message: `Checkout session ${stripeSessionId} completed with status ${session.payment_status || 'unknown'}`,
              amount: totalAmount,
              currency: currency ? currency.toUpperCase() : undefined,
              stripeEventId: webhookEvent.id,
              occurredAt: webhookEvent.created,
              metadata,
            })
            await markExpiredCartRecovered(stripeSessionId, orderId, {
              eventType: 'checkout.recovered',
              status: 'recovered',
              label: 'Converted to order',
              message: `Order ${orderNumber || orderId} created from checkout ${stripeSessionId}`,
              amount: totalAmount,
              currency: currency ? currency.toUpperCase() : undefined,
              stripeEventId: webhookEvent.id,
              occurredAt: webhookEvent.created,
              metadata,
            })
            try {
              if (!existingOrder?.packingSlipUrl) {
                const packingSlipUrl = await generatePackingSlipAsset({
                  sanity,
                  orderId,
                  invoiceId,
                })
                if (packingSlipUrl) {
                  await sanity
                    .patch(orderId)
                    .set({packingSlipUrl})
                    .commit({autoGenerateArrayKeys: true})
                }
              }
            } catch (err) {
              console.warn('stripeWebhook: packing slip auto upload failed', err)
            }
            try {
              await syncOrderToShipStation(sanity, orderId)
            } catch (err) {
              console.warn('stripeWebhook: ShipStation sync failed', err)
            }
          }

          try {
            await updateCustomerProfileForOrder({
              sanity,
              orderId,
              customerId: (baseDoc as any)?.customerRef?._ref,
              email: normalizedEmail || email || undefined,
              shippingAddress,
              stripeCustomerId:
                typeof paymentIntent?.customer === 'string' ? paymentIntent.customer : undefined,
              stripeSyncTimestamp: new Date().toISOString(),
              customerName,
            })
          } catch (err) {
            console.warn('stripeWebhook: failed to refresh customer profile', err)
          }

          if (shouldSendConfirmation && orderId) {
            try {
              await sendOrderConfirmationEmail({
                to: normalizedEmail,
                orderNumber,
                customerName,
                items: cart,
                totalAmount,
                subtotal: typeof amountSubtotal === 'number' ? amountSubtotal : undefined,
                taxAmount: typeof amountTax === 'number' ? amountTax : undefined,
                shippingAmount: typeof amountShipping === 'number' ? amountShipping : undefined,
                shippingAddress,
              })
              await sanity
                .patch(orderId)
                .set({confirmationEmailSent: true})
                .commit({autoGenerateArrayKeys: true})
            } catch (err) {
              console.warn('stripeWebhook: order confirmation email failed', err)
            }
          }

          // 4) Auto-fulfillment: call our Netlify function to generate packing slip, label, and email
          try {
            if (orderId) {
              const base = (
                process.env.SANITY_STUDIO_NETLIFY_BASE ||
                process.env.PUBLIC_SITE_URL ||
                process.env.AUTH0_BASE_URL ||
                ''
              ).trim()
              if (base && base.startsWith('http')) {
                const url = `${base.replace(/\/$/, '')}/.netlify/functions/fulfill-order`
                await fetch(url, {
                  method: 'POST',
                  headers: {'Content-Type': 'application/json'},
                  body: JSON.stringify({orderId}),
                })
              }
            }
          } catch (e) {
            console.warn('stripeWebhook: auto-fulfillment call failed', e)
          }
        } catch (e) {
          console.error('stripeWebhook: failed to upsert Order doc:', e)
          // Do not fail the webhook; Stripe will retry and we may create duplicates otherwise
        }

        break
      }

      case 'payment_intent.succeeded': {
        const pi = webhookEvent.data.object as Stripe.PaymentIntent
        const meta = (pi.metadata || {}) as Record<string, string>
        const userIdMeta =
          (meta['auth0_user_id'] || meta['auth0_sub'] || meta['userId'] || meta['user_id'] || '')
            .toString()
            .trim() || undefined
        const invoiceId = meta['sanity_invoice_id']
        const checkoutSessionMeta =
          (
            meta['checkout_session_id'] ||
            meta['checkoutSessionId'] ||
            meta['stripe_checkout_session_id'] ||
            ''
          )
            .toString()
            .trim() || undefined

        // Create a minimal Order if none exists yet
        try {
          const totalAmount = (Number(pi.amount_received || pi.amount || 0) || 0) / 100
          const email =
            (pi as any)?.charges?.data?.[0]?.billing_details?.email ||
            (pi as any)?.receipt_email ||
            undefined
          const currency = ((pi as any)?.currency || '').toString().toLowerCase() || undefined
          const ch = (pi as any)?.charges?.data?.[0]
          const chargeId = ch?.id || undefined
          const receiptUrl = ch?.receipt_url || undefined
          const cardBrand = ch?.payment_method_details?.card?.brand || undefined
          const cardLast4 = ch?.payment_method_details?.card?.last4 || undefined
          const chargeBillingName = ch?.billing_details?.name || undefined
          const shippingAddr: any = (pi as any)?.shipping?.address || undefined
          let amountShipping: number | undefined = undefined
          const rawPaymentStatus = (pi.status || '').toLowerCase()
          let paymentStatus = rawPaymentStatus || 'pending'
          if (['succeeded', 'paid'].includes(rawPaymentStatus)) paymentStatus = 'paid'
          else if (['canceled', 'cancelled'].includes(rawPaymentStatus)) paymentStatus = 'cancelled'
          let derivedOrderStatus: 'paid' | 'cancelled' =
            paymentStatus === 'cancelled' ? 'cancelled' : 'paid'

          const metadataOrderNumberRaw = (
            meta['order_number'] ||
            meta['orderNo'] ||
            meta['website_order_number'] ||
            ''
          )
            .toString()
            .trim()
          const metadataInvoiceNumber = (
            meta['sanity_invoice_number'] ||
            meta['invoice_number'] ||
            ''
          )
            .toString()
            .trim()
          const shippingDetails = await resolveStripeShippingDetails({
            metadata: meta,
            paymentIntent: pi,
            fallbackAmount: undefined,
            stripe,
          })
          const orderNumber = await resolveOrderNumber({
            metadataOrderNumber: metadataOrderNumberRaw,
            invoiceNumber: metadataInvoiceNumber,
            fallbackId: pi.id,
          })
          const customerName =
            (
              (pi as any)?.shipping?.name ||
              meta['bill_to_name'] ||
              chargeBillingName ||
              email ||
              ''
            )
              .toString()
              .trim() || undefined

          const existingOrder = await sanity.fetch(
            `*[_type == "order" && stripeSessionId == $sid][0]{_id, packingSlipUrl}`,
            {sid: pi.id},
          )
          const existingId = existingOrder?._id || null
          const normalizedEmail = typeof email === 'string' ? email.trim() : ''
          const shouldSendConfirmation =
            !existingId && Boolean(normalizedEmail) && Boolean(RESEND_API_KEY)
          const baseDoc: any = {
            _type: 'order',
            stripeSource: 'payment_intent',
            stripeSessionId: pi.id,
            orderNumber,
            customerName,
            customerEmail: email || undefined,
            totalAmount: Number.isFinite(totalAmount) ? totalAmount : undefined,
            status: derivedOrderStatus,
            createdAt: new Date().toISOString(),
            paymentStatus,
            stripePaymentIntentStatus: pi.status || undefined,
            stripeLastSyncedAt: new Date().toISOString(),
            currency,
            paymentIntentId: pi.id,
            chargeId,
            cardBrand,
            cardLast4,
            receiptUrl,
            checkoutDraft: derivedOrderStatus !== 'paid' ? true : undefined,
            ...(userIdMeta ? {userId: userIdMeta} : {}),
            ...(shippingAddr
              ? {
                  shippingAddress: {
                    name: (pi as any)?.shipping?.name || chargeBillingName || undefined,
                    addressLine1: shippingAddr.line1 || undefined,
                    addressLine2: shippingAddr.line2 || undefined,
                    city: shippingAddr.city || undefined,
                    state: shippingAddr.state || undefined,
                    postalCode: shippingAddr.postal_code || undefined,
                    country: shippingAddr.country || undefined,
                    email: email || undefined,
                  },
                }
              : {}),
          }
          baseDoc.stripeSummary = buildStripeSummary({
            paymentIntent: pi,
            eventType: webhookEvent.type,
            eventCreated: webhookEvent.created,
          })
          const shippingAmountForDoc = shippingDetails.amount ?? amountShipping
          if (shippingAmountForDoc !== undefined) {
            baseDoc.amountShipping = shippingAmountForDoc
            baseDoc.selectedShippingAmount = shippingAmountForDoc
          }
          if (shippingDetails.carrier) {
            baseDoc.shippingCarrier = shippingDetails.carrier
          }
          if (
            shippingDetails.serviceName ||
            shippingDetails.serviceCode ||
            shippingAmountForDoc !== undefined
          ) {
            baseDoc.selectedService = {
              carrierId: shippingDetails.carrierId || undefined,
              carrier: shippingDetails.carrier || undefined,
              service: shippingDetails.serviceName || shippingDetails.serviceCode || undefined,
              serviceCode: shippingDetails.serviceCode || shippingDetails.serviceName || undefined,
              amount: shippingAmountForDoc,
              currency:
                shippingDetails.currency ||
                (currency ? currency.toUpperCase() : undefined) ||
                'USD',
              deliveryDays: shippingDetails.deliveryDays,
              estimatedDeliveryDate: shippingDetails.estimatedDeliveryDate,
            }
          }
          if (shippingDetails.currency) {
            baseDoc.selectedShippingCurrency = shippingDetails.currency
          }
          if (shippingDetails.deliveryDays !== undefined) {
            baseDoc.shippingDeliveryDays = shippingDetails.deliveryDays
          }
          if (shippingDetails.estimatedDeliveryDate) {
            baseDoc.shippingEstimatedDeliveryDate = shippingDetails.estimatedDeliveryDate
          }
          if (shippingDetails.serviceCode) {
            baseDoc.shippingServiceCode = shippingDetails.serviceCode
          }
          if (shippingDetails.serviceName) {
            baseDoc.shippingServiceName = shippingDetails.serviceName
          }
          if (shippingDetails.metadata && Object.keys(shippingDetails.metadata).length) {
            baseDoc.shippingMetadata = shippingDetails.metadata
          }
          const intentSlug = createOrderSlug(orderNumber, pi.id)
          if (intentSlug) baseDoc.slug = {_type: 'slug', current: intentSlug}


          let orderId = existingId
          if (existingId) {
            await sanity.patch(existingId).set(baseDoc).commit({autoGenerateArrayKeys: true})
          } else {
            const created = await sanity.create(baseDoc, {autoGenerateArrayKeys: true})
            orderId = created?._id
          }

          if (orderId) {
            await appendOrderEvent(orderId, {
              eventType: webhookEvent.type,
              status: paymentStatus,
              label: 'Payment intent succeeded',
              message: `Payment intent ${pi.id} succeeded`,
              amount: totalAmount,
              currency: currency ? currency.toUpperCase() : undefined,
              stripeEventId: webhookEvent.id,
              occurredAt: webhookEvent.created,
              metadata: meta,
            })
            await markExpiredCartRecovered(checkoutSessionMeta, orderId, {
              eventType: 'checkout.recovered',
              status: 'recovered',
              label: 'Payment intent recovered checkout',
              message: checkoutSessionMeta
                ? `Checkout ${checkoutSessionMeta} converted from payment intent ${pi.id}`
                : `Payment intent ${pi.id} recorded`,
              amount: totalAmount,
              currency: currency ? currency.toUpperCase() : undefined,
              stripeEventId: webhookEvent.id,
              occurredAt: webhookEvent.created,
              metadata: meta,
            })
            try {
              if (!existingOrder?.packingSlipUrl) {
                const packingSlipUrl = await generatePackingSlipAsset({
                  sanity,
                  orderId,
                  invoiceId,
                })
                if (packingSlipUrl) {
                  await sanity
                    .patch(orderId)
                    .set({packingSlipUrl})
                    .commit({autoGenerateArrayKeys: true})
                }
              }
            } catch (err) {
              console.warn('stripeWebhook: packing slip auto upload failed', err)
            }
            try {
              await syncOrderToShipStation(sanity, orderId)
            } catch (err) {
              console.warn('stripeWebhook: ShipStation sync failed', err)
            }
          }

          if (shouldSendConfirmation && orderId) {
            try {
              await sendOrderConfirmationEmail({
                to: normalizedEmail,
                orderNumber,
                customerName,
                items: [],
                totalAmount,
                shippingAmount:
                  typeof shippingDetails.amount === 'number' ? shippingDetails.amount : undefined,
                shippingAddress: shippingAddr,
              })
              await sanity
                .patch(orderId)
                .set({confirmationEmailSent: true})
                .commit({autoGenerateArrayKeys: true})
            } catch (err) {
              console.warn('stripeWebhook: PI order confirmation email failed', err)
            }
          }

          // Try auto-fulfillment only if we have a shipping address on the PI
          try {
            const base = (
              process.env.SANITY_STUDIO_NETLIFY_BASE ||
              process.env.PUBLIC_SITE_URL ||
              process.env.AUTH0_BASE_URL ||
              ''
            ).trim()
            const hasShipping = Boolean((pi as any)?.shipping?.address?.line1)
            if (base && base.startsWith('http') && orderId && hasShipping) {
              const url = `${base.replace(/\/$/, '')}/.netlify/functions/fulfill-order`
              await fetch(url, {
                method: 'POST',
                headers: {'Content-Type': 'application/json'},
                body: JSON.stringify({orderId}),
              })
            }
          } catch (err) {
            console.warn('stripeWebhook: auto-fulfillment trigger failed', err)
          }
        } catch (e) {
          console.warn('stripeWebhook: PI fallback order creation failed', e)
        }
        break
      }
      case 'checkout.session.expired':
        try {
          const session = webhookEvent.data.object as Stripe.Checkout.Session
          await handleCheckoutExpired(session, {
            stripeEventId: webhookEvent.id,
            eventCreated: webhookEvent.created,
          })
        } catch (err) {
          console.warn('stripeWebhook: failed to handle checkout.session.expired', err)
        }
        break
      default: {
        const type = webhookEvent.type || ''
        if (type.startsWith('source.')) {
          await recordStripeWebhookCategoryEvent(webhookEvent, 'source')
        } else if (type.startsWith('person.')) {
          await recordStripeWebhookCategoryEvent(webhookEvent, 'person')
        } else if (type.startsWith('issuing_dispute.')) {
          await recordStripeWebhookCategoryEvent(webhookEvent, 'issuing_dispute')
        }
        break
      }
    }
  } catch (err: any) {
    webhookStatus = 'error'
    webhookSummary = err?.message
      ? `Error processing ${webhookEvent.type}: ${err.message}`
      : `Error processing ${webhookEvent.type}`
    console.error('stripeWebhook handler error:', err)
  }

  try {
    await recordStripeWebhookEvent({
      event: webhookEvent,
      status: webhookStatus,
      summary: webhookSummary,
    })
  } catch (err) {
    console.warn('stripeWebhook: failed to log webhook event', err)
  }

  if (webhookStatus === 'error') {
    return {statusCode: 200, body: JSON.stringify({received: true, hint: 'internal error logged'})}
  }

  return {statusCode: 200, body: JSON.stringify({received: true, status: webhookStatus})}
}

// Netlify picks up the named export automatically; avoid duplicate exports.<|MERGE_RESOLUTION|>--- conflicted
+++ resolved
@@ -190,10 +190,7 @@
   const iso = unixToIso(value)
   return isoDateOnly(iso)
 }
-<<<<<<< HEAD
-
-=======
->>>>>>> 305c034c
+
 function pruneUndefined<T extends Record<string, any>>(input: T): T {
   const result: Record<string, any> = {}
   for (const [key, value] of Object.entries(input)) {
