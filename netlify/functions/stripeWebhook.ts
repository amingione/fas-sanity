--- conflicted
+++ resolved
@@ -179,7 +179,6 @@
   return new Date().toISOString()
 }
 
-<<<<<<< HEAD
 const isoDateOnly = (iso?: string | null): string | undefined => {
   if (!iso) return undefined
   const trimmed = iso.toString().trim()
@@ -190,7 +189,6 @@
 const isoDateFromUnix = (value?: number | null): string | undefined => {
   const iso = unixToIso(value)
   return isoDateOnly(iso)
-=======
 function pruneUndefined<T extends Record<string, any>>(input: T): T {
   const result: Record<string, any> = {}
   for (const [key, value] of Object.entries(input)) {
@@ -444,7 +442,6 @@
   } catch (err) {
     console.warn('stripeWebhook: failed to record webhook event', err)
   }
->>>>>>> 29fcb179
 }
 
 const buildOrderEventRecord = (input: EventRecordInput) => {
@@ -814,10 +811,18 @@
 
 const PRODUCT_METADATA_SKU_KEYS = ['sku', 'SKU', 'product_sku', 'productSku', 'sanity_sku']
 const PRODUCT_METADATA_SLUG_KEYS = ['sanity_slug', 'slug', 'product_slug', 'productSlug']
+
 const INVOICE_METADATA_ID_KEYS = ['sanity_invoice_id', 'invoice_id', 'sanityInvoiceId', 'invoiceId']
-<<<<<<< HEAD
+const INVOICE_METADATA_NUMBER_KEYS = [
+  'sanity_invoice_number',
+  'invoice_number',
+  'invoiceNumber',
+  'sanityInvoiceNumber',
+]
+
 const QUOTE_METADATA_ID_KEYS = ['sanity_quote_id', 'quote_id', 'sanityQuoteId', 'quoteId']
 const QUOTE_METADATA_NUMBER_KEYS = ['sanity_quote_number', 'quote_number', 'quoteNumber']
+
 const PAYMENT_LINK_METADATA_ID_KEYS = [
   'sanity_payment_link_id',
   'payment_link_id',
@@ -826,14 +831,26 @@
 ]
 const PAYMENT_LINK_METADATA_QUOTE_KEYS = ['sanity_quote_id', 'quote_id', 'quoteId', 'sanityQuoteId']
 const PAYMENT_LINK_METADATA_ORDER_KEYS = ['sanity_order_id', 'order_id', 'orderId', 'sanityOrderId']
-=======
 const INVOICE_METADATA_NUMBER_KEYS = [
   'sanity_invoice_number',
   'invoice_number',
   'invoiceNumber',
   'sanityInvoiceNumber',
 ]
-const ORDER_METADATA_ID_KEYS = ['sanity_order_id', 'order_id', 'sanityOrderId', 'orderId']
+const PRODUCT_METADATA_ID_KEYS = [
+  'sanity_id',
+  'sanityId',
+  'sanity_document_id',
+  'sanityDocId',
+  'sanity_doc_id',
+  'sanityProductId',
+  'sanity_product_id',
+  'sanityDocumentId',
+  'document_id',
+  'documentId',
+  'product_document_id',
+  'productDocumentId',
+]
 const ORDER_METADATA_NUMBER_KEYS = [
   'sanity_order_number',
   'order_number',
@@ -849,7 +866,6 @@
   'checkout_session_id',
 ]
 const WEBHOOK_DOCUMENT_PREFIX = 'stripeWebhook.'
->>>>>>> 29fcb179
 
 function isStripeProduct(
   product: Stripe.Product | Stripe.DeletedProduct | string | null | undefined,
