--- conflicted
+++ resolved
@@ -770,11 +770,7 @@
   const docUrl = (failure?.doc_url || '').trim() || undefined
 
   let failureCode = (failure?.code || '').trim() || undefined
-<<<<<<< HEAD
   let failureMessage = (failure?.message || pi.cancellation_reason)?.trim() || undefined
-=======
-  let failureMessage = (failure?.message || pi.cancellation_reason || '').toString().trim() || undefined
->>>>>>> 76bc1da7
 
   if (declineCode) {
     if (!failureCode) failureCode = declineCode
@@ -838,15 +834,11 @@
   }
 
   const codes = Array.from(
-<<<<<<< HEAD
     new Set(
       [failureCode, ...additionalCodes].filter(
         (code): code is string => typeof code === 'string' && Boolean(code.trim())
       )
     )
-=======
-    new Set([failureCode, ...Array.from(additionalCodes)].filter((code) => Boolean(code?.trim())) as string[])
->>>>>>> 76bc1da7
   )
 
   if (codes.length === 0) {
@@ -873,38 +865,13 @@
   return { code: failureCode, message: failureMessage }
 }
 
-<<<<<<< HEAD
 async function markPaymentIntentFailure(pi: Stripe.PaymentIntent): Promise<void> {
-=======
-async function markPaymentIntentFailure(
-  pi: Stripe.PaymentIntent,
-  opts: {
-    invoiceStripeStatus?: string
-    invoiceStatus?: 'pending' | 'paid' | 'refunded' | 'cancelled'
-    orderStatus?: 'pending' | 'paid' | 'fulfilled' | 'cancelled'
-    paymentStatusOverride?: string
-  } = {}
-): Promise<void> {
->>>>>>> 76bc1da7
   const orderId = await sanity.fetch<string | null>(
     `*[_type == "order" && (paymentIntentId == $pid || stripeSessionId == $pid)][0]._id`,
     { pid: pi.id }
   )
 
   const { code: failureCode, message: failureMessage } = await resolvePaymentFailureDiagnostics(pi)
-<<<<<<< HEAD
-=======
-
-  const rawStatus = pi.status || 'failed'
-  const normalizedStatus = rawStatus === 'requires_payment_method' ? 'failed' : rawStatus
-  const paymentStatus = opts.paymentStatusOverride || normalizedStatus
-  const derivedOrderStatus =
-    opts.orderStatus !== undefined
-      ? opts.orderStatus
-      : normalizedStatus === 'canceled'
-        ? 'cancelled'
-        : 'pending'
->>>>>>> 76bc1da7
 
   if (orderId) {
     const setOps: Record<string, any> = {
@@ -1369,17 +1336,7 @@
           if (shouldRecordFailure) {
             const paymentIntent = await fetchPaymentIntentResource(invoice.payment_intent)
             if (paymentIntent) {
-<<<<<<< HEAD
               await markPaymentIntentFailure(paymentIntent)
-=======
-              await markPaymentIntentFailure(paymentIntent, {
-                invoiceStripeStatus: webhookEvent.type,
-                invoiceStatus:
-                  webhookEvent.type === 'invoice.updated' && invoice.status === 'uncollectible'
-                    ? 'pending'
-                    : undefined,
-              })
->>>>>>> 76bc1da7
             }
           }
         } catch (err) {
