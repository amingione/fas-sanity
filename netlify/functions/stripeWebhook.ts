--- conflicted
+++ resolved
@@ -223,7 +223,9 @@
   paymentIntentId?: string | null
 }): Promise<string | null> {
   const metadata = (input.metadata || {}) as Record<string, string>
-  const metaId = INVOICE_METADATA_ID_KEYS.map((key) => normalizeSanityId(metadata[key])).find(Boolean)
+  const metaId = INVOICE_METADATA_ID_KEYS.map((key) => normalizeSanityId(metadata[key])).find(
+    Boolean,
+  )
   if (metaId) {
     const docId = await sanity.fetch<string | null>(`*[_type == "invoice" && _id in $ids][0]._id`, {
       ids: idVariants(metaId),
@@ -395,7 +397,8 @@
     invoiceNumber: invoiceNumberCandidate || null,
   })
 
-  const metadataString = metadata && Object.keys(metadata).length > 0 ? safeJsonStringify(metadata) : undefined
+  const metadataString =
+    metadata && Object.keys(metadata).length > 0 ? safeJsonStringify(metadata) : undefined
   const rawPayload = payload ? safeJsonStringify(payload) : undefined
   const summaryText = summary || `Processed ${event.type}`
 
@@ -526,9 +529,7 @@
         ? (dataObject as any).id
         : undefined
     const resourceType =
-      dataObject &&
-      typeof dataObject === 'object' &&
-      typeof (dataObject as any).object === 'string'
+      dataObject && typeof dataObject === 'object' && typeof (dataObject as any).object === 'string'
         ? (dataObject as any).object
         : undefined
     let status: string | undefined
@@ -549,9 +550,7 @@
         ? (dataObject as any).currency.toUpperCase()
         : undefined
     const requestId =
-      typeof webhookEvent.request === 'string'
-        ? webhookEvent.request
-        : webhookEvent.request?.id
+      typeof webhookEvent.request === 'string' ? webhookEvent.request : webhookEvent.request?.id
     const categoryLabel = humanizeSegments(category)
     const remainder = webhookEvent.type.startsWith(`${category}.`)
       ? webhookEvent.type.slice(category.length + 1)
@@ -1290,13 +1289,10 @@
   const built: any[] = []
   for (const lineItem of lineItems) {
     const mapped = mapStripeLineItem(lineItem, {sessionMetadata: metadata})
-<<<<<<< HEAD
-    const fallbackQuantity = Number(lineItem.quantity ?? 1) || 1
+    const fallbackQuantityRaw = Number(lineItem.quantity ?? 1)
+    const fallbackQuantity = Number.isFinite(fallbackQuantityRaw) ? fallbackQuantityRaw : 1
+    // Prefer mapped.quantity (may reflect derived values); otherwise use Stripe line item quantity.
     const quantity = mapped.quantity ?? fallbackQuantity
-=======
-    // If mapped.quantity is undefined, fallback to lineItem.quantity (default 1). A quantity of 0 is allowed.
-    const quantity = mapped.quantity ?? Number(lineItem.quantity ?? 1)
->>>>>>> fc34e7cb
     const totalAmount =
       toMajorUnits((lineItem as any)?.amount_total) ??
       (mapped.price !== undefined && quantity ? mapped.price * quantity : undefined)
@@ -1307,7 +1303,8 @@
           ? totalAmount / quantity
           : undefined
 
-    const priceObj = lineItem.price && typeof lineItem.price === 'object' ? (lineItem.price as Stripe.Price) : null
+    const priceObj =
+      lineItem.price && typeof lineItem.price === 'object' ? (lineItem.price as Stripe.Price) : null
     const productObj =
       priceObj && priceObj.product && typeof priceObj.product === 'object'
         ? (priceObj.product as Stripe.Product)
@@ -1350,8 +1347,10 @@
       item.description = lineItem.description || mapped.description || name
     }
     if (mapped.sku) item.sku = mapped.sku
-    if (unitPrice !== undefined && Number.isFinite(unitPrice)) item.unitPrice = Number(unitPrice.toFixed(2))
-    if (totalAmount !== undefined && Number.isFinite(totalAmount)) item.lineTotal = Number(totalAmount.toFixed(2))
+    if (unitPrice !== undefined && Number.isFinite(unitPrice))
+      item.unitPrice = Number(unitPrice.toFixed(2))
+    if (totalAmount !== undefined && Number.isFinite(totalAmount))
+      item.lineTotal = Number(totalAmount.toFixed(2))
 
     built.push(item)
   }
@@ -1389,14 +1388,15 @@
   quoteNumber?: string | null
 }): Promise<string | null> {
   const meta = opts.metadata || {}
-  const idCandidates = QUOTE_METADATA_ID_KEYS.map((key) => normalizeSanityId(meta[key])).filter(Boolean) as string[]
+  const idCandidates = QUOTE_METADATA_ID_KEYS.map((key) => normalizeSanityId(meta[key])).filter(
+    Boolean,
+  ) as string[]
 
   if (idCandidates.length > 0) {
     try {
-      const docId = await sanity.fetch<string | null>(
-        `*[_type == "quote" && _id in $ids][0]._id`,
-        {ids: idCandidates.flatMap((id) => idVariants(id))},
-      )
+      const docId = await sanity.fetch<string | null>(`*[_type == "quote" && _id in $ids][0]._id`, {
+        ids: idCandidates.flatMap((id) => idVariants(id)),
+      })
       if (docId) return docId
     } catch (err) {
       console.warn('stripeWebhook: failed to resolve quote by metadata id', err)
@@ -1592,9 +1592,9 @@
   metadata?: Record<string, string>
 }): Promise<string | null> {
   const meta = opts.metadata || {}
-  const idCandidates = PAYMENT_LINK_METADATA_ID_KEYS.map((key) => normalizeSanityId(meta[key])).filter(
-    Boolean,
-  ) as string[]
+  const idCandidates = PAYMENT_LINK_METADATA_ID_KEYS.map((key) =>
+    normalizeSanityId(meta[key]),
+  ).filter(Boolean) as string[]
 
   if (idCandidates.length > 0) {
     try {
@@ -1695,22 +1695,23 @@
     }
   }
   let orderDocId: string | null = null
-  const orderIdCandidate = PAYMENT_LINK_METADATA_ORDER_KEYS.map((key) => normalizeSanityId(metadata[key])).find(
-    Boolean,
-  )
+  const orderIdCandidate = PAYMENT_LINK_METADATA_ORDER_KEYS.map((key) =>
+    normalizeSanityId(metadata[key]),
+  ).find(Boolean)
   if (orderIdCandidate) {
     try {
-      orderDocId = await sanity.fetch<string | null>(
-        `*[_type == "order" && _id in $ids][0]._id`,
-        {ids: idVariants(orderIdCandidate)},
-      )
+      orderDocId = await sanity.fetch<string | null>(`*[_type == "order" && _id in $ids][0]._id`, {
+        ids: idVariants(orderIdCandidate),
+      })
     } catch (err) {
       console.warn('stripeWebhook: failed to resolve order for payment link', err)
     }
   }
 
-  const customerEmail =
-    (metadata.customer_email || metadata.email || metadata.billing_email || '') as string
+  const customerEmail = (metadata.customer_email ||
+    metadata.email ||
+    metadata.billing_email ||
+    '') as string
   const stripeCustomerId = metadata.stripe_customer_id || metadata.customer_id || undefined
   const customerRef = await resolveCustomerReference(stripeCustomerId, customerEmail)
 
@@ -1821,7 +1822,8 @@
   if (targetDocIds.length === 0) return
 
   const card = paymentMethod.card
-  const wallet = card?.wallet && typeof card.wallet === 'object' ? Object.keys(card.wallet)[0] : undefined
+  const wallet =
+    card?.wallet && typeof card.wallet === 'object' ? Object.keys(card.wallet)[0] : undefined
   const createdAt = isoDateFromUnix(paymentMethod.created) || new Date().toISOString()
 
   for (const docId of targetDocIds) {
@@ -1835,7 +1837,9 @@
       console.warn('stripeWebhook: failed to load existing payment methods', err)
     }
 
-    const current = Array.isArray(existing?.stripePaymentMethods) ? existing!.stripePaymentMethods : []
+    const current = Array.isArray(existing?.stripePaymentMethods)
+      ? existing!.stripePaymentMethods
+      : []
     const filtered = current.filter(
       (entry: any) => entry?.id !== paymentMethodId && entry?._key !== paymentMethodId,
     )
@@ -2021,7 +2025,9 @@
   }
 }
 
-async function syncStripeInvoiceById(invoice: string | Stripe.Invoice | null | undefined): Promise<void> {
+async function syncStripeInvoiceById(
+  invoice: string | Stripe.Invoice | null | undefined,
+): Promise<void> {
   if (!invoice || !stripe) return
   const invoiceId =
     typeof invoice === 'string' ? invoice : typeof invoice?.id === 'string' ? invoice.id : undefined
@@ -2375,7 +2381,6 @@
   }
 }
 
-
 type OrderPaymentStatusInput = {
   paymentStatus?: string
   orderStatus?: 'paid' | 'fulfilled' | 'shipped' | 'cancelled' | 'refunded' | 'closed' | 'expired'
@@ -2440,7 +2445,8 @@
   } = input
 
   const resolvedPaymentIntent =
-    paymentIntent || (charge?.payment_intent ? await fetchPaymentIntentResource(charge.payment_intent) : null)
+    paymentIntent ||
+    (charge?.payment_intent ? await fetchPaymentIntentResource(charge.payment_intent) : null)
   const resolvedPaymentIntentId =
     paymentIntentId ||
     (resolvedPaymentIntent?.id
@@ -2584,7 +2590,8 @@
     if (dueByIso) orderFields.lastDisputeDueBy = dueByIso
   }
 
-  const metadata = dispute?.metadata || (resolvedCharge?.metadata as Record<string, string> | null) || null
+  const metadata =
+    dispute?.metadata || (resolvedCharge?.metadata as Record<string, string> | null) || null
 
   const parts = messageParts.filter((part): part is string => Boolean(part && String(part).trim()))
   if (dispute?.status) parts.push(`Status ${dispute.status}`)
@@ -2668,11 +2675,12 @@
       Boolean(charge?.refunded) ||
       (typeof refundedCentsFromCharge === 'number' && refundedCentsFromCharge > 0) ||
       (typeof refundedCentsFromRefund === 'number' && refundedCentsFromRefund > 0)
-    const inferredRefundStatus =
-      !explicitRefundStatus && chargeIndicatesRefund ? 'succeeded' : ''
+    const inferredRefundStatus = !explicitRefundStatus && chargeIndicatesRefund ? 'succeeded' : ''
     const refundStatus = explicitRefundStatus || inferredRefundStatus
     const refundSucceeded = refundStatus === 'succeeded'
-    const preserveRefundedStatus = Boolean(explicitRefundStatus && explicitRefundStatus !== 'succeeded')
+    const preserveRefundedStatus = Boolean(
+      explicitRefundStatus && explicitRefundStatus !== 'succeeded',
+    )
     const paymentStatus = refundSucceeded
       ? isFullRefund
         ? 'refunded'
@@ -2909,7 +2917,7 @@
   const metadata =
     (context.metadata && typeof context.metadata === 'object'
       ? context.metadata
-      : (session.metadata || {}) as Record<string, string>) || {}
+      : ((session.metadata || {}) as Record<string, string>)) || {}
   const baseEventType = context.eventType || context.invoiceStripeStatus || ''
   const eventType = baseEventType || 'checkout.session.async_payment_succeeded'
   const invoiceStripeStatus =
@@ -2919,9 +2927,8 @@
       ? session.amount_total / 100
       : undefined
   const currency =
-    (session.currency || context.paymentIntent?.currency || '')
-      .toString()
-      .toUpperCase() || undefined
+    (session.currency || context.paymentIntent?.currency || '').toString().toUpperCase() ||
+    undefined
   return {metadata, eventType, invoiceStripeStatus, amount, currency}
 }
 
@@ -2931,16 +2938,18 @@
 ): Promise<void> {
   const paymentIntent =
     context.paymentIntent ?? (await fetchPaymentIntentResource(session.payment_intent))
-  const {metadata, eventType, invoiceStripeStatus, amount, currency} =
-    getCheckoutAsyncDefaults(session, {
+  const {metadata, eventType, invoiceStripeStatus, amount, currency} = getCheckoutAsyncDefaults(
+    session,
+    {
       ...context,
-      invoiceStripeStatus: context.invoiceStripeStatus || 'checkout.session.async_payment_succeeded',
-    })
+      invoiceStripeStatus:
+        context.invoiceStripeStatus || 'checkout.session.async_payment_succeeded',
+    },
+  )
 
   const paymentIntentId =
-    (typeof session.payment_intent === 'string'
-      ? session.payment_intent
-      : paymentIntent?.id) || undefined
+    (typeof session.payment_intent === 'string' ? session.payment_intent : paymentIntent?.id) ||
+    undefined
 
   const summary = buildStripeSummary({
     session,
@@ -2978,13 +2987,10 @@
     event: {
       eventType,
       label: context.label || 'Async payment succeeded',
-      message:
-        context.message || `Checkout session ${session.id} async payment succeeded`,
+      message: context.message || `Checkout session ${session.id} async payment succeeded`,
       amount,
-      currency: currency ||
-        (paymentIntent?.currency
-          ? paymentIntent.currency.toUpperCase()
-          : undefined),
+      currency:
+        currency || (paymentIntent?.currency ? paymentIntent.currency.toUpperCase() : undefined),
       stripeEventId: context.stripeEventId,
       occurredAt: context.eventCreated ?? null,
       metadata,
@@ -2998,11 +3004,13 @@
 ): Promise<void> {
   const paymentIntent =
     context.paymentIntent ?? (await fetchPaymentIntentResource(session.payment_intent))
-  const {metadata, eventType, invoiceStripeStatus, amount, currency} =
-    getCheckoutAsyncDefaults(session, {
+  const {metadata, eventType, invoiceStripeStatus, amount, currency} = getCheckoutAsyncDefaults(
+    session,
+    {
       ...context,
       invoiceStripeStatus: context.invoiceStripeStatus || 'checkout.session.async_payment_failed',
-    })
+    },
+  )
 
   let failureCode: string | undefined
   let failureMessage: string | undefined
@@ -3023,11 +3031,9 @@
     return 'failed'
   })()
 
-  let orderStatus: 'paid' | 'cancelled' =
-    paymentStatus === 'paid' ? 'paid' : 'cancelled'
-
-  let invoiceStatus: 'paid' | 'cancelled' =
-    paymentStatus === 'paid' ? 'paid' : 'cancelled'
+  let orderStatus: 'paid' | 'cancelled' = paymentStatus === 'paid' ? 'paid' : 'cancelled'
+
+  let invoiceStatus: 'paid' | 'cancelled' = paymentStatus === 'paid' ? 'paid' : 'cancelled'
 
   if (paymentStatus === 'paid' && failureCode) {
     // Even if intent eventually succeeded, preserve diagnostics for visibility.
@@ -3062,9 +3068,8 @@
   if (failureMessage) additionalInvoiceFields.paymentFailureMessage = failureMessage
 
   const paymentIntentId =
-    (typeof session.payment_intent === 'string'
-      ? session.payment_intent
-      : paymentIntent?.id) || undefined
+    (typeof session.payment_intent === 'string' ? session.payment_intent : paymentIntent?.id) ||
+    undefined
 
   await updateOrderPaymentStatus({
     paymentStatus,
@@ -3079,13 +3084,10 @@
     event: {
       eventType,
       label: context.label || 'Async payment failed',
-      message:
-        context.message || `Checkout session ${session.id} async payment failed`,
+      message: context.message || `Checkout session ${session.id} async payment failed`,
       amount,
-      currency: currency ||
-        (paymentIntent?.currency
-          ? paymentIntent.currency.toUpperCase()
-          : undefined),
+      currency:
+        currency || (paymentIntent?.currency ? paymentIntent.currency.toUpperCase() : undefined),
       stripeEventId: context.stripeEventId,
       occurredAt: context.eventCreated ?? null,
       metadata,
@@ -3427,7 +3429,8 @@
       case 'payment_link.updated': {
         try {
           const paymentLinkObject = webhookEvent.data.object as Stripe.PaymentLink
-          const paymentLink = (await fetchPaymentLinkResource(paymentLinkObject)) || paymentLinkObject
+          const paymentLink =
+            (await fetchPaymentLinkResource(paymentLinkObject)) || paymentLinkObject
           await syncStripePaymentLink(paymentLink, {
             eventType: webhookEvent.type,
             eventCreated: webhookEvent.created,
@@ -3709,7 +3712,9 @@
       case 'invoiceitem.updated': {
         try {
           const invoiceItem = webhookEvent.data.object as Stripe.InvoiceItem
-          await syncStripeInvoiceById(invoiceItem.invoice as string | Stripe.Invoice | null | undefined)
+          await syncStripeInvoiceById(
+            invoiceItem.invoice as string | Stripe.Invoice | null | undefined,
+          )
         } catch (err) {
           console.warn('stripeWebhook: failed to sync invoice from invoiceitem event', err)
         }
@@ -3832,11 +3837,13 @@
             amountOverride: amountFailed,
             additionalOrderFields: {
               paymentFailureCode: charge.failure_code || charge.outcome?.reason || undefined,
-              paymentFailureMessage: charge.failure_message || charge.outcome?.seller_message || undefined,
+              paymentFailureMessage:
+                charge.failure_message || charge.outcome?.seller_message || undefined,
             },
             additionalInvoiceFields: {
               paymentFailureCode: charge.failure_code || charge.outcome?.reason || undefined,
-              paymentFailureMessage: charge.failure_message || charge.outcome?.seller_message || undefined,
+              paymentFailureMessage:
+                charge.failure_message || charge.outcome?.seller_message || undefined,
             },
             preserveExistingFailureDiagnostics: false,
             includeChargeContext: false,
@@ -4027,10 +4034,7 @@
             eventCreated: webhookEvent.created,
           })
         } catch (err) {
-          console.warn(
-            'stripeWebhook: failed to handle checkout.session.async_payment_failed',
-            err,
-          )
+          console.warn('stripeWebhook: failed to handle checkout.session.async_payment_failed', err)
         }
         break
       }
@@ -4070,7 +4074,9 @@
           .toLowerCase()
         const normalizedPaymentStatus = rawPaymentStatus.trim()
         let paymentStatus: string = normalizedPaymentStatus
-        if (['paid', 'succeeded', 'complete', 'no_payment_required'].includes(normalizedPaymentStatus)) {
+        if (
+          ['paid', 'succeeded', 'complete', 'no_payment_required'].includes(normalizedPaymentStatus)
+        ) {
           paymentStatus = 'paid'
         } else if (sessionStatus === 'expired') {
           paymentStatus = 'expired'
@@ -4083,7 +4089,8 @@
         }
         let derivedOrderStatus: 'paid' | 'cancelled' | 'closed' | 'expired'
         if (sessionStatus === 'expired') derivedOrderStatus = 'expired'
-        else if (paymentStatus === 'cancelled' || paymentStatus === 'failed') derivedOrderStatus = 'cancelled'
+        else if (paymentStatus === 'cancelled' || paymentStatus === 'failed')
+          derivedOrderStatus = 'cancelled'
         else derivedOrderStatus = 'paid'
         const amountSubtotal = Number.isFinite(Number((session as any)?.amount_subtotal))
           ? Number((session as any)?.amount_subtotal) / 100
@@ -4287,8 +4294,6 @@
 
           const orderSlug = createOrderSlug(orderNumber, stripeSessionId)
           if (orderSlug) baseDoc.slug = {_type: 'slug', current: orderSlug}
-
-
 
           // Try to link to an existing customer by email
           if (email) {
@@ -4605,7 +4610,6 @@
           const intentSlug = createOrderSlug(orderNumber, pi.id)
           if (intentSlug) baseDoc.slug = {_type: 'slug', current: intentSlug}
 
-
           let orderId = existingId
           if (existingId) {
             await sanity.patch(existingId).set(baseDoc).commit({autoGenerateArrayKeys: true})
