--- conflicted
+++ resolved
@@ -64,11 +64,7 @@
   const upgradesChanged =
     JSON.stringify(rawUpgradesArray) !== JSON.stringify(normalizedMetadata.upgrades ?? [])
   const extraKeysChanged =
-<<<<<<< HEAD
-    Object.keys(metadataObject).filter((key) => key !== 'option_summary' && key !== 'upgrades').length > 0
-=======
     Object.keys(metadataObject).some((key) => key !== 'option_summary' && key !== 'upgrades')
->>>>>>> eb83c707
 
   if (summaryChanged || upgradesChanged || extraKeysChanged) {
     item.metadata = normalizedMetadata
@@ -176,12 +172,9 @@
     }
   }
 
-<<<<<<< HEAD
-=======
   // Handle legacy metadata field migration: arrays are moved to metadataEntries,
   // objects without option_summary/upgrades keys are normalized and moved to metadataEntries,
   // and objects with those keys are kept as structured metadata (handled by normalizeCartItemMetadataField below)
->>>>>>> eb83c707
   if (Array.isArray(cloned.metadata)) {
     cloned.metadataEntries = cloned.metadata
     delete cloned.metadata
