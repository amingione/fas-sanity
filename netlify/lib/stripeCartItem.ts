import Stripe from 'stripe'
import {
  coerceStringArray,
  deriveOptionsFromMetadata as deriveCartOptions,
  uniqueStrings,
} from '@fas/sanity-config/utils/cartItemDetails'

type MetadataSource = 'lineItem' | 'price' | 'product' | 'session'

export type CartMetadataEntry = {
  _type: 'orderCartItemMeta'
  key: string
  value: string
  source: MetadataSource | 'derived' | 'legacy'
}

export type MapLineItemOptions = {
  sessionMetadata?: Record<string, unknown>
}

export type MappedCartItem = {
  id?: string
  productSlug?: string
  stripeProductId?: string
  stripePriceId?: string
  sku?: string
  name?: string
  productName?: string
  description?: string
  image?: string
  productUrl?: string
  optionSummary?: string
  optionDetails?: string[]
  upgrades?: string[]
  customizations?: string[]
  price?: number
  quantity?: number
  categories?: string[]
  lineTotal?: number
  total?: number
  productRef?: {_type: 'reference'; _ref: string}
  validationIssues?: string[]
  metadata?: {
    option_summary?: string
    upgrades?: string[]
  }
  metadataEntries?: CartMetadataEntry[]
}

type MetadataCollection = {
  map: Record<string, string>
  entries: CartMetadataEntry[]
}

function toStringValue(value: unknown): string | undefined {
  if (value === null || value === undefined) return undefined
  if (typeof value === 'string') return value.trim() || undefined
  if (typeof value === 'number' || typeof value === 'boolean') return String(value)
  try {
    return JSON.stringify(value)
  } catch {
    return undefined
  }
}

function normalizeRecord(record?: Record<string, unknown> | null): Record<string, string> {
  const result: Record<string, string> = {}
  if (!record || typeof record !== 'object') return result
  for (const [rawKey, rawValue] of Object.entries(record)) {
    const key = (rawKey || '').toString().trim()
    const value = toStringValue(rawValue)
    if (!key || !value) continue
    result[key] = value
  }
  return result
}

function collectMetadata(
  sources: Array<{source: MetadataSource; data?: Record<string, unknown> | null}>,
): MetadataCollection {
  const combined: Record<string, string> = {}
  const entries: CartMetadataEntry[] = []
  const seenKeys = new Set<string>()

  for (const {source, data} of sources) {
    const normalized = normalizeRecord(data)
    for (const [key, value] of Object.entries(normalized)) {
      const entry: CartMetadataEntry = {_type: 'orderCartItemMeta', key, value, source}
      entries.push(entry)
      if (!seenKeys.has(key)) {
        combined[key] = value
        seenKeys.add(key)
      }
    }
  }

  return {map: combined, entries}
}

function sanitizeListInput(value: unknown): unknown {
  if (typeof value === 'string') {
    return value.replace(/[\u2022•]/g, ',').replace(/[\r\n]+/g, ',')
  }
  return value
}

function pickFirst(map: Record<string, string>, keys: string[]): string | undefined {
  for (const key of keys) {
    const value = map[key]
    if (value) return value
  }
  return undefined
}

function normalizeDetails(...values: Array<unknown>): string[] {
  const segments = values.flatMap((value) => coerceStringArray(sanitizeListInput(value)))
  if (segments.length === 0) return []
  return uniqueStrings(
    segments
      .map((segment) =>
        segment
          .replace(/[\u2022•]/g, '•')
          .replace(/\s+/g, ' ')
          .trim(),
      )
      .filter(Boolean),
  )
}

type MetadataMatcher = (...keys: string[]) => string | undefined

function createMetadataMatcher(map: Record<string, string>): MetadataMatcher {
  const entries = Object.entries(map).map(([key, value]) => ({
    raw: key,
    normalized: key.toLowerCase().replace(/[^a-z0-9]/g, ''),
    value,
  }))

  return (...keys: string[]) => {
    for (const candidate of keys) {
      if (!candidate) continue
      const normalizedCandidate = candidate.toLowerCase().replace(/[^a-z0-9]/g, '')
      for (const entry of entries) {
        if (entry.raw === candidate) return entry.value
        if (normalizedCandidate && entry.normalized === normalizedCandidate) {
          return entry.value
        }
      }
    }
    return undefined
  }
}

function pickString(...values: Array<unknown>): string | undefined {
  for (const value of values) {
    if (typeof value === 'string') {
      const trimmed = value.trim()
      if (trimmed) return trimmed
    }
  }
  return undefined
}

function parseAmountValue(value: unknown): number | undefined {
  if (typeof value === 'number' && Number.isFinite(value)) {
    return value
  }
  if (typeof value === 'string') {
    const cleaned = value.replace(/[^0-9.-]/g, '')
    if (!cleaned) return undefined
    const parsed = Number(cleaned)
    if (Number.isFinite(parsed)) {
      return parsed
    }
  }
  return undefined
}

const PRODUCT_IMAGE_METADATA_KEYS = [
  'product_image_url',
  'product_image',
  'productimage',
  'productImage',
  'image_url',
  'imageurl',
  'image',
  'imageUrl',
  'featured_image',
  'featuredimage',
  'thumbnail',
  'thumb',
  'thumb_url',
  'thumburl',
  'photo',
  'product_photo',
]

const PRODUCT_URL_METADATA_KEYS = [
  'product_url',
  'producturl',
  'productUrl',
  'product_link',
  'productlink',
  'productLink',
  'product_page',
  'productpage',
  'product_permalink',
  'productpermalink',
  'url',
]

const LINE_TOTAL_METADATA_KEYS = [
  'line_total',
  'linetotal',
  'lineTotal',
  'line_amount',
  'lineamount',
  'amount_total',
  'amounttotal',
  'amountTotal',
  'subtotal',
  'sub_total',
  'item_total',
  'itemtotal',
  'itemTotal',
]

const TOTAL_METADATA_KEYS = [
  'total',
  'total_amount',
  'totalamount',
  'totalAmount',
  'grand_total',
  'grandtotal',
  'grandTotal',
  'order_total',
  'ordertotal',
  'orderTotal',
  'amount_total',
  'amounttotal',
  'amountTotal',
]

const CUSTOMIZATION_METADATA_KEYS = [
  'customizations',
  'customization',
  'custom_details',
  'custom_detail',
  'customDetails',
  'customDetail',
  'customization_details',
  'customization_detail',
  'customizationDetails',
  'customizationDetail',
  'custom_text',
  'customtext',
  'customText',
  'custom_message',
  'custommessage',
  'customMessage',
  'custom_notes',
  'customnotes',
  'customNotes',
  'engraving',
  'engraving_text',
  'engravingtext',
  'engrave_text',
  'engravingText',
  'personalization',
  'personalisation',
  'personalized_message',
  'personalizedmessage',
  'personalised_message',
  'personalizedMessage',
  'personalisedMessage',
  'monogram',
  'monogram_text',
  'monogramText',
  'inscription',
  'inscription_text',
  'inscriptionText',
  'gift_message',
  'giftmessage',
  'giftMessage',
  'item_note',
  'product_note',
  'order_item_note',
  'itemNote',
  'productNote',
  'orderItemNote',
]

function extractCategories(
  product: Stripe.Product | null,
  metadataMap: Record<string, string>,
): string[] | undefined {
  const categories: string[] = []
  const metaCandidate = metadataMap.categories || metadataMap.category
  const productMetaCandidate = product?.metadata?.categories || product?.metadata?.category

  const addFromValue = (value?: string) => {
    if (!value) return
    const trimmed = value.trim()
    if (!trimmed) return
    if (trimmed.startsWith('[') || trimmed.startsWith('{')) {
      try {
        const parsed = JSON.parse(trimmed)
        if (Array.isArray(parsed)) {
          parsed
            .map((item) => toStringValue(item))
            .filter(Boolean)
            .forEach((item) => categories.push(item as string))
          return
        }
      } catch {
        // ignore parse errors
      }
    }
    trimmed
      .split(',')
      .map((part) => part.trim())
      .filter(Boolean)
      .forEach((part) => categories.push(part))
  }

  addFromValue(metaCandidate)
  addFromValue(productMetaCandidate)

  return categories.length ? Array.from(new Set(categories)) : undefined
}

export function mapStripeLineItem(
  lineItem: Stripe.LineItem,
  options?: MapLineItemOptions,
): MappedCartItem {
  const priceObj =
    lineItem.price && typeof lineItem.price === 'object' ? (lineItem.price as Stripe.Price) : null
  const productObj =
    priceObj && priceObj.product && typeof priceObj.product === 'object'
      ? (priceObj.product as Stripe.Product)
      : null

  const metadata = collectMetadata([
    {source: 'lineItem', data: (lineItem as any)?.metadata},
    {source: 'price', data: (priceObj as any)?.metadata},
    {source: 'product', data: (productObj as any)?.metadata},
    {source: 'session', data: options?.sessionMetadata},
  ])

  const getMetadataValue = createMetadataMatcher(metadata.map)

  const sku =
    pickFirst(metadata.map, [
      'sku',
      'SKU',
      'product_sku',
      'productSku',
      'item_sku',
      'variant_sku',
      'inventory_sku',
    ]) || undefined

  const productSlug =
    pickFirst(metadata.map, ['sanity_slug', 'product_slug', 'productSlug', 'slug', 'handle']) ||
    undefined

  const stripeProductId =
    productObj?.id || pickFirst(metadata.map, ['stripe_product_id', 'stripeProductId'])
  const stripePriceId =
    (typeof lineItem.price === 'string' ? lineItem.price : priceObj?.id) ||
    pickFirst(metadata.map, ['stripe_price_id', 'stripePriceId', 'price_id'])
  const productId =
    pickFirst(metadata.map, [
      'product_id',
      'productId',
      'sanity_product_id',
      'sanityProductId',
      'item_id',
      'itemId',
    ]) ||
    productSlug ||
    stripeProductId ||
    undefined

  const quantity = Number(lineItem.quantity || 0)
  const unitAmount = Number((lineItem.price as any)?.unit_amount || 0) / 100
  const price =
    Number.isFinite(unitAmount) && unitAmount > 0
      ? unitAmount
      : Number.isFinite((lineItem as any)?.unit_price?.amount_total / 100)
        ? (lineItem as any)?.unit_price?.amount_total / 100
        : undefined

  const metadataDescription = getMetadataValue(
    'line_description',
    'linedescription',
    'description',
    'product_description',
    'productdescription',
    'item_description',
    'itemdescription',
  )
  const description = toStringValue(lineItem.description) || metadataDescription
  const productName = toStringValue(productObj?.name)
  const fallbackName =
    toStringValue(metadata.map.line_item_name) ||
    toStringValue(metadata.map.item_name) ||
    toStringValue(metadata.map.name)

  const baseName = description || fallbackName || productName
  const derivedOptions = deriveCartOptions(metadata.entries)
  const fallbackSummary = pickFirst(metadata.map, [
    'option_summary_display',
    'option_summary',
    'options_readable',
    'selected_options_display',
    'selected_options',
  ])
  const normalizedSummary = (derivedOptions.optionSummary || fallbackSummary || '')
    .toString()
    .trim()
  const summary = normalizedSummary ? normalizedSummary : undefined
  const summarySegments = summary ? normalizeDetails(summary) : []
  const optionDetailCandidates = normalizeDetails(
    derivedOptions.optionDetails,
    summarySegments,
    metadata.map.option_details_json,
    metadata.map.option_details,
    metadata.map.selected_options_json,
    metadata.map.selected_options,
    metadata.map.option_values,
    metadata.map.option_value_display,
  )
  const optionDetails = optionDetailCandidates.length ? optionDetailCandidates : undefined
  const upgradesCandidates = normalizeDetails(
    derivedOptions.upgrades,
    metadata.map.upgrades,
    metadata.map.upgrade_list,
    metadata.map.upgrade_summary,
    metadata.map.upgrade_details,
  )
  const upgrades = upgradesCandidates.length
    ? uniqueStrings(
        upgradesCandidates.map((entry) => {
          const match = entry.match(/^(?:upgrades?|add[-_ ]?ons?)[:\-\s]+(.+)/i)
          return match && match[1] ? match[1].trim() || entry : entry
        }),
      )
    : undefined
  const customizationCandidates = normalizeDetails(
    derivedOptions.customizations,
    ...CUSTOMIZATION_METADATA_KEYS.map((key) => metadata.map[key]),
  )
  const customizations = customizationCandidates.length ? customizationCandidates : undefined
  const name = baseName || undefined
  const categories = extractCategories(productObj, metadata.map)

  const productImage = Array.isArray(productObj?.images)
    ? productObj?.images.find((img) => typeof img === 'string' && img.trim())
    : undefined
  const image = pickString(getMetadataValue(...PRODUCT_IMAGE_METADATA_KEYS), productImage)

  const productUrl = pickString(
    getMetadataValue(...PRODUCT_URL_METADATA_KEYS),
    (typeof (productObj as any)?.url === 'string' && (productObj as any)?.url) || undefined,
  )

  const metadataLineTotal = parseAmountValue(getMetadataValue(...LINE_TOTAL_METADATA_KEYS))
  const metadataTotal = parseAmountValue(getMetadataValue(...TOTAL_METADATA_KEYS))
  const amountTotal =
    typeof lineItem.amount_total === 'number' && Number.isFinite(lineItem.amount_total)
      ? lineItem.amount_total / 100
      : undefined
  const amountSubtotal =
    typeof lineItem.amount_subtotal === 'number' && Number.isFinite(lineItem.amount_subtotal)
      ? lineItem.amount_subtotal / 100
      : undefined
  const quantityValue = Number.isFinite(quantity) && quantity > 0 ? quantity : undefined
  const derivedLineTotal =
    metadataLineTotal ??
    amountTotal ??
    amountSubtotal ??
    (typeof price === 'number' && quantityValue ? price * quantityValue : undefined)
  const derivedTotal = metadataTotal ?? amountTotal ?? amountSubtotal ?? derivedLineTotal

  const metadataEntries = metadata.entries.length ? metadata.entries : undefined
  const metadataUpgrades = upgrades?.map((entry) => entry.trim()).filter(Boolean)
  const metadataObject =
    summary || (metadataUpgrades && metadataUpgrades.length)
      ? {
<<<<<<< HEAD
          option_summary: summary,
=======
          option_summary: summary || undefined,
>>>>>>> eb83c707
          upgrades:
            metadataUpgrades && metadataUpgrades.length ? metadataUpgrades : undefined,
        }
      : undefined

  return {
    id: productId,
    productSlug,
    stripeProductId,
    stripePriceId,
    sku,
    name,
    productName,
    description,
    image,
    productUrl,
    optionSummary: summary,
    optionDetails,
    upgrades,
    customizations,
    price,
    quantity: Number.isFinite(quantity) && quantity > 0 ? quantity : undefined,
    categories,
    lineTotal: derivedLineTotal,
    total: derivedTotal,
    metadata: metadataObject,
    metadataEntries,
  }
}

export {deriveCartOptions as deriveOptionsFromMetadata}<|MERGE_RESOLUTION|>--- conflicted
+++ resolved
@@ -488,11 +488,7 @@
   const metadataObject =
     summary || (metadataUpgrades && metadataUpgrades.length)
       ? {
-<<<<<<< HEAD
-          option_summary: summary,
-=======
           option_summary: summary || undefined,
->>>>>>> eb83c707
           upgrades:
             metadataUpgrades && metadataUpgrades.length ? metadataUpgrades : undefined,
         }
