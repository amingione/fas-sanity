--- conflicted
+++ resolved
@@ -114,10 +114,7 @@
     )
     if (filtered.length) {
       item.metadataEntries = filtered
-<<<<<<< HEAD
-=======
       delete item.metadata
->>>>>>> eb83c707
       return filtered
     }
   }
