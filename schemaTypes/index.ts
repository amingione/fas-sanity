--- conflicted
+++ resolved
@@ -79,11 +79,8 @@
 import { shopifyProductVariantType } from './objects/shopify/shopifyProductVariantType'
 import { spotType } from './objects/hotspot/spotType'
 import { stripePriceSnapshotType } from './objects/stripePriceSnapshotType'
-<<<<<<< HEAD
 import { stripeOrderSummaryType } from './objects/stripeOrderSummaryType'
-=======
 import { stripeMetadataEntryType } from './objects/stripeMetadataEntry'
->>>>>>> 31860e5e
 import tune from './documents/tune'
 import wheelQuote from './documents/wheelQuote'
 
@@ -167,11 +164,8 @@
   shopifyProductVariantType,
   spotType,
   stripePriceSnapshotType,
-<<<<<<< HEAD
   stripeOrderSummaryType,
-=======
   stripeMetadataEntryType,
->>>>>>> 31860e5e
   {
     name: 'siteSettings',
     type: 'document',
