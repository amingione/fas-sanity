--- conflicted
+++ resolved
@@ -388,12 +388,8 @@
       : undefined
 
   const metadataOptionSummary = toCleanString(
-<<<<<<< HEAD
-    (item.metadata as Record<string, unknown> | undefined)?.option_summary ?? item.optionSummary,
-=======
     (item.metadata as Record<string, unknown> | undefined)?.option_summary ??
     (typeof item.metadata === 'object' && item.metadata ? undefined : item.optionSummary),
->>>>>>> eb83c707
   )
   const metadataUpgrades = toCleanStringArray(
     (item.metadata as Record<string, unknown> | undefined)?.upgrades ?? item.upgrades,
