--- conflicted
+++ resolved
@@ -191,23 +191,13 @@
   const order = props.document?.displayed || null
   const client = useClient({apiVersion: '2024-10-01'})
   const [downloadingSlip, setDownloadingSlip] = useState(false)
-<<<<<<< HEAD
-
   const base = getFnBase()
   const orderId = order?._id || ''
-  const patchTargets = useMemo(() => resolvePatchTargets(orderId), [orderId])
-
-  const ensurePackingSlip = useCallback(async () => {
-    if (downloadingSlip || !order) return
-=======
-  const base = getFnBase()
-  const orderId = order?._id || ''
 
   const patchTargets = useMemo(() => resolvePatchTargets(orderId), [orderId])
 
   const ensurePackingSlip = useCallback(async () => {
     if (!order || downloadingSlip) return
->>>>>>> e0052d5a
     setDownloadingSlip(true)
     try {
       if (order.packingSlipUrl) {
@@ -259,29 +249,12 @@
     } finally {
       setDownloadingSlip(false)
     }
-<<<<<<< HEAD
-  }, [
-    base,
-    client,
-    downloadingSlip,
-    order?._id,
-    order?.orderNumber,
-    order?.packingSlipUrl,
-    order?.stripeSessionId,
-    patchTargets,
-  ])
-
-  const handleEmailCustomer = useCallback(() => {
-    if (!order?.customerEmail) return
-    const subject = encodeURIComponent(`Order ${order.orderNumber || order._id}`)
-=======
   }, [base, client, downloadingSlip, order, patchTargets])
 
   const handleEmailCustomer = useCallback(() => {
     const customerEmail = order?.customerEmail
     if (!customerEmail) return
     const subject = encodeURIComponent(`Order ${order?.orderNumber || orderId}`)
->>>>>>> e0052d5a
     const body = encodeURIComponent(
       [
         `Hi ${order?.customerName || ''},`,
@@ -291,13 +264,8 @@
         '— F.A.S. Motorsports',
       ].join('\n'),
     )
-<<<<<<< HEAD
-    window.location.href = `mailto:${order.customerEmail}?subject=${subject}&body=${body}`
-  }, [order?.customerEmail, order?.customerName, order?._id, order?.orderNumber])
-=======
     window.location.href = `mailto:${customerEmail}?subject=${subject}&body=${body}`
   }, [order])
->>>>>>> e0052d5a
 
   if (!order) {
     return (
