import React, {useEffect, useMemo, useState} from 'react'
import {
  Badge,
  Box,
  Button,
  Card,
  Checkbox,
  Flex,
  Menu,
  MenuButton,
  MenuItem,
  Spinner,
  Stack,
  Text,
  TextInput,
} from '@sanity/ui'
import {DownloadIcon, FilterIcon, SearchIcon} from '@sanity/icons'
import {useClient} from 'sanity'

type OrderRecord = {
  _id: string
  orderNumber?: string | null
  orderDate?: string | null
  status?: string | null
  total?: number | null
  paymentMethod?: string | null
  paymentStatus?: string | null
  fulfillmentStatus?: string | null
  deliveryStatus?: string | null
  tags?: string[] | null
  customer?: {
    name?: string | null
  } | null
}

type OrderFilter = 'all' | 'paid' | 'pending' | 'shipped' | 'cancelled' | 'refunded' | 'expired'

const ORDER_FILTER_LABELS: Record<OrderFilter, string> = {
  all: 'All',
  paid: 'Paid',
  pending: 'Pending',
  shipped: 'Shipped',
  cancelled: 'Cancelled',
  refunded: 'Refunded',
  expired: 'Expired',
}

const ORDER_QUERY = `*[_type == "order"] | order(orderDate desc)[0...250]{
  _id,
  orderNumber,
  orderDate,
  status,
  total,
  paymentMethod,
  paymentStatus,
  fulfillmentStatus,
  deliveryStatus,
  tags,
  customer->{name}
}`

const formatCurrency = (value?: number | null) => {
  if (typeof value !== 'number') return '—'
  return new Intl.NumberFormat('en-US', {
    style: 'currency',
    currency: 'USD',
    maximumFractionDigits: 2,
  }).format(value)
}

const formatDate = (value?: string | null) => {
  if (!value) return '—'
  try {
    const formatted = new Intl.DateTimeFormat(undefined, {
      year: 'numeric',
      month: 'short',
      day: 'numeric',
    }).format(new Date(value))
    return formatted
  } catch {
    return value
  }
}

const toTitleCase = (value?: string | null) => {
  if (!value) return ''
  return value
    .toString()
    .replace(/[_-]+/g, ' ')
    .split(' ')
    .filter(Boolean)
    .map((part) => part.charAt(0).toUpperCase() + part.slice(1))
    .join(' ')
}

const badgeTone = (
  status?: string | null,
): 'default' | 'positive' | 'caution' | 'critical' => {
  if (!status) return 'default'
  const normalized = status.toLowerCase()
  if (['paid', 'fulfilled', 'delivered', 'succeeded', 'completed'].includes(normalized)) return 'positive'
  if (['pending', 'processing', 'in transit', 'label created'].includes(normalized)) return 'caution'
  if (
    [
      'cancelled',
      'canceled',
      'returned',
      'refunded',
      'failed',
      'exception',
      'void',
      'expired',
    ].includes(normalized)
  )
    return 'critical'
  return 'default'
}

const includesAny = (value: string, patterns: string[]) => patterns.some((pattern) => value.includes(pattern))

const FILTER_MATCHERS: Record<Exclude<OrderFilter, 'all'>, (value: string) => boolean> = {
  paid: (value) =>
    !includesAny(value, ['unpaid', 'not paid', 'incomplete']) &&
    includesAny(value, [
      'paid',
      'succeeded',
      'completed',
      'complete',
      'captured',
      'settled',
      'payment received',
      'payment_received',
      'paid in full',
      'paid_in_full',
    ]),
  pending: (value) =>
    includesAny(value, [
      'pending',
      'awaiting',
      'requires',
      'incomplete',
      'processing',
      'open',
      'on hold',
      'on-hold',
      'on_hold',
      'review',
      'authorized',
    ]),
  shipped: (value) =>
    includesAny(value, [
      'shipped',
      'shipping',
      'shipment',
      'fulfilled',
      'fulfillment',
      'deliver',
      'delivery',
      'in transit',
      'label created',
      'out for delivery',
      'ready for pickup',
      'picked up',
      'partially fulfilled',
      'partially shipped',
    ]) && !includesAny(value, ['not shipped', 'unshipped']),
  cancelled: (value) => includesAny(value, ['cancel', 'void', 'return', 'returned', 'failed', 'declined', 'rejected']),
  refunded: (value) => includesAny(value, ['refund', 'refunded', 'refunding', 'charge refunded', 'payment refunded']),
  expired: (value) => includesAny(value, ['expired', 'expire', 'abandoned']),
}

const OrdersListPane = React.forwardRef<HTMLDivElement, Record<string, never>>((_props, ref) => {
  const client = useClient({apiVersion: '2024-10-01'})
  const [orders, setOrders] = useState<OrderRecord[]>([])
  const [loading, setLoading] = useState(true)
  const [error, setError] = useState<string | null>(null)
  const [search, setSearch] = useState('')
<<<<<<< HEAD
  const [filter, setFilter] = useState<OrderFilter>('all')
=======
  const [filter, setFilter] = useState<
    'all' | 'paid' | 'pending' | 'shipped' | 'cancelled' | 'refunded' | 'expired'
  >('all')
>>>>>>> afb18b76
  const [selectedIds, setSelectedIds] = useState<string[]>([])

  useEffect(() => {
    let cancelled = false
    setLoading(true)
    setError(null)

    client
      .fetch<OrderRecord[]>(ORDER_QUERY)
      .then((result) => {
        if (cancelled) return
        setOrders(result || [])
      })
      .catch((err) => {
        if (cancelled) return
        console.error('OrdersListPane: failed to load orders', err)
        setError('Unable to load orders right now.')
      })
      .finally(() => {
        if (!cancelled) setLoading(false)
      })

    return () => {
      cancelled = true
    }
  }, [client])

  const filteredOrders = useMemo(() => {
    const term = search.trim().toLowerCase()

    return orders.filter((order) => {
      const matchesTerm =
        !term ||
        order.orderNumber?.toLowerCase().includes(term) ||
        order.customer?.name?.toLowerCase().includes(term)

      if (!matchesTerm) return false
      if (filter === 'all') return true

<<<<<<< HEAD
      const matcher = FILTER_MATCHERS[filter]
      const valuesToCheck = [
        order.status,
        order.paymentStatus,
        order.fulfillmentStatus,
        order.deliveryStatus,
        ...(Array.isArray(order.tags) ? order.tags : []),
      ]
        .filter((value): value is string => typeof value === 'string' && value.trim().length > 0)
        .map((value) => value.toLowerCase().trim())

      return valuesToCheck.some((value) => matcher(value))
=======
      const normalizedFilter = filter.toLowerCase()

      // Only check the relevant status field(s) for each filter type
      switch (normalizedFilter) {
        case 'refunded':
          return order.paymentStatus?.toLowerCase() === 'refunded'
        case 'paid':
          return order.paymentStatus?.toLowerCase() === 'paid'
        case 'pending':
          // 'pending' could refer to paymentStatus or fulfillmentStatus
          return (
            order.paymentStatus?.toLowerCase() === 'pending' ||
            order.fulfillmentStatus?.toLowerCase() === 'pending'
          )
        case 'shipped':
          // 'shipped' could refer to fulfillmentStatus or deliveryStatus
          return (
            order.fulfillmentStatus?.toLowerCase() === 'shipped' ||
            order.deliveryStatus?.toLowerCase() === 'shipped'
          )
        case 'delivered':
          return order.deliveryStatus?.toLowerCase() === 'delivered'
        default:
          // fallback: check main status field
          return order.status?.toLowerCase() === normalizedFilter
      }
>>>>>>> afb18b76
    })
  }, [orders, search, filter])

  useEffect(() => {
    setSelectedIds((prev) => prev.filter((id) => filteredOrders.some((order) => order._id === id)))
  }, [filteredOrders])

  const allSelected = filteredOrders.length > 0 && selectedIds.length === filteredOrders.length

  const toggleSelectAll = () => {
    if (allSelected) {
      setSelectedIds([])
    } else {
      setSelectedIds(filteredOrders.map((order) => order._id))
    }
  }

  const toggleSelect = (id: string) => {
    setSelectedIds((prev) => (prev.includes(id) ? prev.filter((value) => value !== id) : [...prev, id]))
  }

<<<<<<< HEAD
  const filterLabel = ORDER_FILTER_LABELS[filter]
=======
  const filterLabel = {
    all: 'All',
    paid: 'Paid',
    pending: 'Pending',
    shipped: 'Shipped',
    cancelled: 'Cancelled',
    refunded: 'Refunded',
    expired: 'Expired',
  }[filter]
>>>>>>> afb18b76

  return (
    <Box ref={ref} padding={[4, 5, 6]}>
      <Stack space={4}>
        <Card padding={[4, 4, 5]} radius={3} shadow={1} tone="transparent">
          <Stack space={4}>
            <Flex justify="space-between" align={['flex-start', 'center']} wrap="wrap" gap={3}>
              <Stack space={1}>
                <Text size={4} weight="semibold">
                  Orders
                </Text>
                <Text muted size={1}>
                  {filteredOrders.length} shown · {orders.length} total
                </Text>
              </Stack>
              <Button icon={DownloadIcon} mode="ghost" text="Export" />
            </Flex>

            <Flex justify="space-between" align="center" gap={3} wrap="wrap">
              <Box flex={1} style={{minWidth: 240}}>
                <TextInput
                  icon={SearchIcon}
                  placeholder="Search orders by number or customer"
                  value={search}
                  onChange={(event) => setSearch(event.currentTarget.value)}
                />
              </Box>
              <MenuButton
                id="order-filter-menu"
                button={<Button icon={FilterIcon} text={`Status: ${filterLabel}`} mode="ghost" />}
                popover={{portal: true}}
                menu={
                  <Menu>
                    <MenuItem text="All" onClick={() => setFilter('all')} />
                    <MenuItem text="Paid" onClick={() => setFilter('paid')} />
                    <MenuItem text="Pending" onClick={() => setFilter('pending')} />
                    <MenuItem text="Shipped" onClick={() => setFilter('shipped')} />
                    <MenuItem text="Cancelled" onClick={() => setFilter('cancelled')} />
                    <MenuItem text="Refunded" onClick={() => setFilter('refunded')} />
                    <MenuItem text="Expired" onClick={() => setFilter('expired')} />
                  </Menu>
                }
              />
            </Flex>
          </Stack>
        </Card>

        {loading ? (
          <Flex align="center" justify="center" style={{minHeight: 200}}>
            <Spinner muted size={4} />
          </Flex>
        ) : error ? (
          <Card padding={4} radius={3} shadow={1} tone="critical">
            <Text>{error}</Text>
          </Card>
        ) : (
          <Card radius={3} shadow={1} tone="transparent" style={{overflow: 'hidden'}}>
            <Stack space={0}>
              <Flex
                align="center"
                gap={3}
                paddingY={3}
                paddingX={[3, 3, 4]}
                style={{borderBottom: '1px solid var(--card-border-color)'}}
              >
                <Checkbox aria-label="Select all orders" checked={allSelected} onChange={toggleSelectAll} />
                <Text size={1} weight="semibold" style={{flex: 1}}>
                  Order #
                </Text>
                <Text size={1} weight="semibold" style={{flex: 1}}>
                  Customer
                </Text>
                <Text size={1} weight="semibold" style={{flex: 1}}>
                  Date
                </Text>
                <Text size={1} weight="semibold" style={{flex: 1}}>
                  Status
                </Text>
                <Text size={1} weight="semibold" style={{flex: 1}}>
                  Total
                </Text>
              </Flex>

              <Box style={{overflowY: 'auto', maxHeight: '60vh'}}>
                <Stack space={0}>
                  {filteredOrders.map((order, index) => {
                    const selected = selectedIds.includes(order._id)
                    const statusBadges = [
                      order.status
                        ? {
                            key: 'order-status',
                            label: toTitleCase(order.status),
                            tone: badgeTone(order.status),
                          }
                        : null,
                      order.paymentStatus
                        ? {
                            key: 'payment-status',
                            label: `Payment: ${toTitleCase(order.paymentStatus)}`,
                            tone: badgeTone(order.paymentStatus),
                          }
                        : null,
                      order.fulfillmentStatus
                        ? {
                            key: 'fulfillment-status',
                            label: `Fulfillment: ${toTitleCase(order.fulfillmentStatus)}`,
                            tone: badgeTone(order.fulfillmentStatus),
                          }
                        : null,
                      order.deliveryStatus
                        ? {
                            key: 'delivery-status',
                            label: `Delivery: ${toTitleCase(order.deliveryStatus)}`,
                            tone: badgeTone(order.deliveryStatus),
                          }
                        : null,
                    ].filter((badge): badge is {key: string; label: string; tone: 'default' | 'positive' | 'caution' | 'critical'} =>
                      Boolean(badge),
                    )

                    const tagBadges = Array.isArray(order.tags)
                      ? order.tags
                          .map((tag) => (typeof tag === 'string' ? tag.trim() : ''))
                          .filter((tag): tag is string => Boolean(tag))
                      : []

                    return (
                      <Flex
                        key={order._id}
                        align="center"
                        gap={3}
                        paddingY={3}
                        paddingX={[3, 3, 4]}
                        style={{
                          borderBottom:
                            index === filteredOrders.length - 1
                              ? 'none'
                              : '1px solid var(--card-border-color)',
                          cursor: 'pointer',
                        }}
                        onClick={() => toggleSelect(order._id)}
                      >
                        <Checkbox
                          checked={selected}
                          onChange={(event) => {
                            event.stopPropagation()
                            toggleSelect(order._id)
                          }}
                          aria-label={`Select order ${order.orderNumber || order._id}`}
                        />
                        <Text size={2} style={{flex: 1}}>
                          {order.orderNumber || '—'}
                        </Text>
                        <Text size={1} muted style={{flex: 1}}>
                          {order.customer?.name || '—'}
                        </Text>
                        <Text size={1} style={{flex: 1}}>
                          {formatDate(order.orderDate)}
                        </Text>
                        <Box style={{flex: 1}}>
                          {statusBadges.length || tagBadges.length ? (
                            <Stack space={2}>
                              {statusBadges.length > 0 && (
                                <Flex gap={2} style={{flexWrap: 'wrap'}}>
                                  {statusBadges.map((badge) => (
                                    <Badge
                                      key={badge.key}
                                      tone={badge.tone}
                                      padding={1}
                                      radius={2}
                                      fontSize={0}
                                      style={{lineHeight: 1}}
                                    >
                                      {badge.label}
                                    </Badge>
                                  ))}
                                </Flex>
                              )}
                              {tagBadges.length > 0 && (
                                <Flex gap={1} style={{flexWrap: 'wrap'}}>
                                  {tagBadges.map((tag) => (
                                    <Badge
                                      key={tag}
                                      tone="default"
                                      mode="outline"
                                      padding={1}
                                      radius={2}
                                      fontSize={0}
                                      style={{lineHeight: 1}}
                                    >
                                      {toTitleCase(tag)}
                                    </Badge>
                                  ))}
                                </Flex>
                              )}
                            </Stack>
                          ) : (
                            <Text size={1} muted>
                              —
                            </Text>
                          )}
                        </Box>
                        <Text size={1} style={{flex: 1}}>
                          {formatCurrency(order.total)}
                        </Text>
                      </Flex>
                    )
                  })}

                  {filteredOrders.length === 0 && (
                    <Card padding={4} tone="transparent">
                      <Text muted>No orders found for the current filters.</Text>
                    </Card>
                  )}
                </Stack>
              </Box>
            </Stack>
          </Card>
        )}
      </Stack>
    </Box>
  )
})

OrdersListPane.displayName = 'OrdersListPane'

export default OrdersListPane<|MERGE_RESOLUTION|>--- conflicted
+++ resolved
@@ -175,13 +175,9 @@
   const [loading, setLoading] = useState(true)
   const [error, setError] = useState<string | null>(null)
   const [search, setSearch] = useState('')
-<<<<<<< HEAD
-  const [filter, setFilter] = useState<OrderFilter>('all')
-=======
   const [filter, setFilter] = useState<
     'all' | 'paid' | 'pending' | 'shipped' | 'cancelled' | 'refunded' | 'expired'
   >('all')
->>>>>>> afb18b76
   const [selectedIds, setSelectedIds] = useState<string[]>([])
 
   useEffect(() => {
@@ -221,20 +217,6 @@
       if (!matchesTerm) return false
       if (filter === 'all') return true
 
-<<<<<<< HEAD
-      const matcher = FILTER_MATCHERS[filter]
-      const valuesToCheck = [
-        order.status,
-        order.paymentStatus,
-        order.fulfillmentStatus,
-        order.deliveryStatus,
-        ...(Array.isArray(order.tags) ? order.tags : []),
-      ]
-        .filter((value): value is string => typeof value === 'string' && value.trim().length > 0)
-        .map((value) => value.toLowerCase().trim())
-
-      return valuesToCheck.some((value) => matcher(value))
-=======
       const normalizedFilter = filter.toLowerCase()
 
       // Only check the relevant status field(s) for each filter type
@@ -261,7 +243,6 @@
           // fallback: check main status field
           return order.status?.toLowerCase() === normalizedFilter
       }
->>>>>>> afb18b76
     })
   }, [orders, search, filter])
 
@@ -283,9 +264,6 @@
     setSelectedIds((prev) => (prev.includes(id) ? prev.filter((value) => value !== id) : [...prev, id]))
   }
 
-<<<<<<< HEAD
-  const filterLabel = ORDER_FILTER_LABELS[filter]
-=======
   const filterLabel = {
     all: 'All',
     paid: 'Paid',
@@ -295,7 +273,6 @@
     refunded: 'Refunded',
     expired: 'Expired',
   }[filter]
->>>>>>> afb18b76
 
   return (
     <Box ref={ref} padding={[4, 5, 6]}>
