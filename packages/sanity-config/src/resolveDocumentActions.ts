// resolveDocumentActions.ts
import type { DocumentActionComponent, DocumentActionsResolver } from 'sanity'
import { createShippingLabel } from './schemaTypes/documentActions/invoiceActions'
import { reprocessStripeSessionAction } from './schemaTypes/documentActions/reprocessStripeAction'
import { cancelStripeOrderAction } from './schemaTypes/documentActions/cancelStripeOrderAction'
import { backfillInvoicesAction } from './schemaTypes/documentActions/backfillInvoicesAction'
import { backfillOrdersAction } from './schemaTypes/documentActions/backfillOrdersAction'
import { backfillCustomersAction } from './schemaTypes/documentActions/backfillCustomersAction'
import { forceDeleteUnlinkAction } from './schemaTypes/documentActions/forceDeleteUnlinkAction'
import {
  refundStripeInvoiceAction,
  refundStripeOrderAction,
} from './schemaTypes/documentActions/refundStripeAction'
import {orderDocumentActions} from './actions/orderActions'

const appendActions = (
  actions: DocumentActionComponent[],
  additions: DocumentActionComponent[]
) => {
  for (const action of additions) {
    if (!actions.includes(action)) {
      actions.push(action)
    }
  }
}

const resolveDocumentActions: DocumentActionsResolver = (prev, context) => {
  const list = [...prev]
  if (context.schemaType === 'invoice') {
    appendActions(list, [
      createShippingLabel,
      reprocessStripeSessionAction,
      backfillInvoicesAction,
      refundStripeInvoiceAction,
    ])
  }
  if (context.schemaType === 'order') {
<<<<<<< HEAD
    list.push(reprocessStripeSessionAction)
    list.push(backfillOrdersAction)
    list.push(cancelStripeOrderAction)
    list.push(refundStripeOrderAction)
    orderDocumentActions.forEach((action) => list.push(action))
=======
    appendActions(list, [
      reprocessStripeSessionAction,
      backfillOrdersAction,
      cancelStripeOrderAction,
      refundStripeOrderAction,
    ])
>>>>>>> 801fefda
  }
  if (context.schemaType === 'customer') {
    appendActions(list, [backfillCustomersAction])
  }
  if (['vehicleModel', 'filterTag', 'product'].includes(context.schemaType)) {
    appendActions(list, [forceDeleteUnlinkAction])
  }
  return list
}

export default resolveDocumentActions<|MERGE_RESOLUTION|>--- conflicted
+++ resolved
@@ -35,20 +35,17 @@
     ])
   }
   if (context.schemaType === 'order') {
-<<<<<<< HEAD
     list.push(reprocessStripeSessionAction)
     list.push(backfillOrdersAction)
     list.push(cancelStripeOrderAction)
     list.push(refundStripeOrderAction)
     orderDocumentActions.forEach((action) => list.push(action))
-=======
     appendActions(list, [
       reprocessStripeSessionAction,
       backfillOrdersAction,
       cancelStripeOrderAction,
       refundStripeOrderAction,
     ])
->>>>>>> 801fefda
   }
   if (context.schemaType === 'customer') {
     appendActions(list, [backfillCustomersAction])
