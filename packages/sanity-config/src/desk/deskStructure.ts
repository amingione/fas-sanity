import type {StructureResolver} from 'sanity/structure'
import HomePane from '../components/studio/HomePane'
import ComingSoonPane from '../components/studio/ComingSoonPane'
import ProductEditorPane from '../components/studio/ProductEditorPane'
import ShippingCalendar from '../components/studio/ShippingCalendar'
import AdminTools from '../components/studio/AdminTools'
<<<<<<< HEAD
import ordersStructure from './ordersStructure'
=======
import ordersStructure from '../structure/orderStructure'
>>>>>>> 801fefda

const productsByCategory = (S: any) =>
  S.listItem()
    .id('products-by-category')
    .title('Products by category')
    .child(
      S.documentTypeList('category')
        .apiVersion('2024-10-01')
        .title('Categories')
        .child((categoryId: string) =>
          S.documentList()
            .apiVersion('2024-10-01')
            .title('Products')
            .schemaType('product')
            .filter('_type == "product" && $categoryId in category[]._ref')
            .params({categoryId})
        )
    )

export const deskStructure: StructureResolver = (S, context) => {
  const orderStructureItems = ordersStructure(S, context)
  const hasType = (typeName: string) => Boolean(context?.schema?.get?.(typeName))

  const customersItem = S.listItem()
    .id('customers')
    .title('Customers')
    .child(
      S.list()
        .title('Customers')
        .items([
          S.documentTypeListItem('customer')
            .title('All customers')
            .child(
              S.documentTypeList('customer')
                .apiVersion('2024-10-01')
                .title('All customers')
<<<<<<< HEAD
                .child(
                  S.documentTypeList('customer')
                    .apiVersion('2024-10-01')
                    .title('All customers')
                    .filter('_type == "customer"')
                    .defaultOrdering([
                      {field: 'lifetimeSpend', direction: 'desc'},
                      {field: 'orderCount', direction: 'desc'},
                    ])
                ),
              S.divider(),
              S.listItem()
                .id('customers-subscribed')
                .title('Subscribed to email')
                .child(
                  S.documentList()
                    .apiVersion('2024-10-01')
                    .title('Subscribed customers')
                    .schemaType('customer')
                    .filter('_type == "customer" && (emailOptIn == true || marketingOptIn == true)')
                    .defaultOrdering([{field: '_updatedAt', direction: 'desc'}])
                ),
              S.listItem()
                .id('customers-inactive')
                .title('No orders yet')
                .child(
                  S.documentList()
                    .apiVersion('2024-10-01')
                    .title('Customers with no orders')
                    .schemaType('customer')
                    .filter('_type == "customer" && coalesce(orderCount, 0) == 0')
                    .defaultOrdering([{field: '_createdAt', direction: 'desc'}])
                ),
              S.listItem()
                .id('customers-recent')
                .title('Recently added')
                .child(
                  S.documentList()
                    .apiVersion('2024-10-01')
                    .title('Recently added customers')
                    .schemaType('customer')
                    .filter('_type == "customer"')
                    .defaultOrdering([{field: '_createdAt', direction: 'desc'}])
                ),
            ])
        ),
      ordersStructure(S),
      S.listItem()
        .id('shipping')
        .title('Shipping')
        .child(
          S.list()
            .title('Shipping')
            .items([
              S.documentTypeListItem('shippingLabel').title('Shipping labels'),
              S.documentTypeListItem('shippingOption').title('Shipping options'),
            ])
        ),
      S.listItem()
        .id('products')
        .title('Products')
        .child(
          S.list()
            .title('Products')
            .items([
              S.documentTypeListItem('product')
                .title('All products')
                .child(
                  S.documentTypeList('product')
                    .title('All products')
                    .apiVersion('2024-10-01')
                    .filter('_type == "product"')
                    .defaultOrdering([{field: '_updatedAt', direction: 'desc'}])
                    .child((documentId: string) =>
                      S.document()
                        .schemaType('product')
                        .documentId(documentId)
                        .views([
                          S.view.form().title('Details').id('form'),
                          S.view
                            .component(ProductEditorPane as any)
                            .title('Editor')
                            .id('editor'),
                        ])
                    )
                ),
              S.divider(),
              S.listItem()
                .id('products-active')
                .title('Active')
                .child(
                  S.documentList()
                    .apiVersion('2024-10-01')
                    .title('Active products')
                    .schemaType('product')
                    .filter('_type == "product" && (status == "active" || !defined(status))')
                    .defaultOrdering([{field: 'title', direction: 'asc'}])
                    .child((documentId: string) =>
                      S.document()
                        .schemaType('product')
                        .documentId(documentId)
                        .views([
                          S.view.form().title('Details').id('form'),
                          S.view
                            .component(ProductEditorPane as any)
                            .title('Editor')
                            .id('editor'),
                        ])
                    )
                ),
              S.listItem()
                .id('products-draft')
                .title('Draft')
                .child(
                  S.documentList()
                    .apiVersion('2024-10-01')
                    .title('Draft products')
                    .schemaType('product')
                    .filter('_type == "product" && status == "draft"')
                    .defaultOrdering([{field: '_updatedAt', direction: 'desc'}])
                    .child((documentId: string) =>
                      S.document()
                        .schemaType('product')
                        .documentId(documentId)
                        .views([
                          S.view.form().title('Details').id('form'),
                          S.view
                            .component(ProductEditorPane as any)
                            .title('Editor')
                            .id('editor'),
                        ])
                    )
                ),
              S.listItem()
                .id('products-paused')
                .title('Paused')
                .child(
                  S.documentList()
                    .apiVersion('2024-10-01')
                    .title('Paused products')
                    .schemaType('product')
                    .filter('_type == "product" && status == "paused"')
                    .defaultOrdering([{field: '_updatedAt', direction: 'desc'}])
                    .child((documentId: string) =>
                      S.document()
                        .schemaType('product')
                        .documentId(documentId)
                        .views([
                          S.view.form().title('Details').id('form'),
                          S.view
                            .component(ProductEditorPane as any)
                            .title('Editor')
                            .id('editor'),
                        ])
                    )
                ),
              S.listItem()
                .id('products-archived')
                .title('Archived')
                .child(
                  S.documentList()
                    .apiVersion('2024-10-01')
                    .title('Archived products')
                    .schemaType('product')
                    .filter('_type == "product" && status == "archived"')
                    .defaultOrdering([{field: '_updatedAt', direction: 'desc'}])
                    .child((documentId: string) =>
                      S.document()
                        .schemaType('product')
                        .documentId(documentId)
                        .views([
                          S.view.form().title('Details').id('form'),
                          S.view
                            .component(ProductEditorPane as any)
                            .title('Editor')
                            .id('editor'),
                        ])
                    )
                ),
              S.listItem()
                .id('products-out-of-stock')
                .title('Out of stock')
                .child(
                  S.documentList()
                    .apiVersion('2024-10-01')
                    .title('Out of stock products')
                    .schemaType('product')
                    .filter('_type == "product" && coalesce(inventory.quantity, 0) <= 0')
                    .defaultOrdering([{field: 'title', direction: 'asc'}])
                    .child((documentId: string) =>
                      S.document()
                        .schemaType('product')
                        .documentId(documentId)
                        .views([
                          S.view.form().title('Details').id('form'),
                          S.view
                            .component(ProductEditorPane as any)
                            .title('Editor')
                            .id('editor'),
                        ])
                    )
                ),
              S.divider(),
              S.documentTypeListItem('category').title('Categories'),
              productsByCategory(S),
              S.documentTypeListItem('productBundle').title('Bundles'),
            ])
        ),
      S.listItem()
        .id('quotes')
        .title('Quotes')
        .child(
          S.list()
            .title('Quotes')
            .items([
              S.documentTypeListItem('quote')
                .title('All quotes')
                .child(
                  S.documentTypeList('quote')
                    .title('All quotes')
                    .apiVersion('2024-10-01')
                    .filter('_type == "quote"')
                    .defaultOrdering([{field: '_createdAt', direction: 'desc'}])
                ),
              S.documentTypeListItem('freightQuote')
                .title('Freight quotes')
                .child(
                  S.documentTypeList('freightQuote')
                    .title('Freight quotes')
                    .apiVersion('2024-10-01')
                    .filter('_type == "freightQuote"')
                    .defaultOrdering([{field: '_createdAt', direction: 'desc'}])
                ),
              S.documentTypeListItem('wheelQuote')
                .title('Wheel quotes')
                .child(
                  S.documentTypeList('wheelQuote')
                    .title('Wheel quotes')
                    .apiVersion('2024-10-01')
                    .filter('_type == "wheelQuote"')
                    .defaultOrdering([{field: '_createdAt', direction: 'desc'}])
                ),
            ])
        ),
      S.divider(),
      S.listItem()
        .id('finance')
        .title('Finance')
        .child(
          S.list()
            .title('Finance')
            .items([
              S.documentTypeListItem('invoice')
                .title('Invoices')
                .child(
                  S.documentTypeList('invoice')
                    .title('Invoices')
                    .apiVersion('2024-10-01')
                    .filter('_type == "invoice"')
                    .defaultOrdering([{field: 'invoiceDate', direction: 'desc'}])
                ),
              S.documentTypeListItem('bill')
                .title('Bills')
                .child(
                  S.documentTypeList('bill')
                    .title('Bills')
                    .apiVersion('2024-10-01')
                    .filter('_type == "bill"')
                    .defaultOrdering([{field: 'issueDate', direction: 'desc'}])
                ),
              S.documentTypeListItem('check')
                .title('Checks')
                .child(
                  S.documentTypeList('check')
                    .title('Checks')
                    .apiVersion('2024-10-01')
                    .filter('_type == "check"')
                    .defaultOrdering([{field: 'checkDate', direction: 'desc'}])
                ),
              S.documentTypeListItem('expense')
                .title('Expenses')
                .child(
                  S.documentTypeList('expense')
                    .title('Expenses')
                    .apiVersion('2024-10-01')
                    .filter('_type == "expense"')
                    .defaultOrdering([{field: 'date', direction: 'desc'}])
                ),
              S.divider(),
              S.documentTypeListItem('bankAccount').title('Bank accounts'),
              S.documentTypeListItem('vendor').title('Vendors'),
            ])
        ),
      S.divider(),
      S.listItem()
        .id('shipping-calendar')
        .title('Shipping Calendar')
        .child(
          S.component()
            .id('shipping-calendar-pane')
            .title('Shipping Calendar')
            .component(ShippingCalendar as any)
        ),
      S.listItem()
        .id('admin-tools')
        .title('Admin Tools')
        .child(
          S.component()
            .id('admin-tools-pane')
            .title('Admin Tools')
            .component(AdminTools as any)
        ),
      S.divider(),
      S.listItem()
        .id('settings')
        .title('Settings')
        .child(
          S.list()
            .title('Settings')
            .items([
              S.documentTypeListItem('filterTag').title('Filter tags'),
              S.documentTypeListItem('colorTheme').title('Color themes'),
              S.documentTypeListItem('collection').title('Collections'),
              S.documentTypeListItem('page').title('Pages'),
              S.documentTypeListItem('vehicleModel').title('Vehicle models'),
              S.documentTypeListItem('tune').title('Tunes'),
              S.documentTypeListItem('booking').title('Bookings'),
            ])
        ),
      S.listItem()
        .id('online-store')
        .title('Online store')
        .child(
          S.component()
            .id('online-store-pane')
            .title('Online store')
            .component(ComingSoonPane as any)
            .options({
              title: 'Online store tooling',
              description:
                'Integration with the FAS CMS is on the roadmap. Soon you will be able to edit storefront content from here.',
            })
        ),
    ])
=======
                .filter('_type == "customer"')
                .defaultOrdering([
                  {field: 'lifetimeSpend', direction: 'desc'},
                  {field: 'orderCount', direction: 'desc'},
                ])
            ),
          S.divider(),
          S.listItem()
            .id('customers-subscribed')
            .title('Subscribed to email')
            .child(
              S.documentList()
                .apiVersion('2024-10-01')
                .title('Subscribed customers')
                .schemaType('customer')
                .filter('_type == "customer" && (emailOptIn == true || marketingOptIn == true)')
                .defaultOrdering([{field: '_updatedAt', direction: 'desc'}])
            ),
          S.listItem()
            .id('customers-inactive')
            .title('No orders yet')
            .child(
              S.documentList()
                .apiVersion('2024-10-01')
                .title('Customers with no orders')
                .schemaType('customer')
                .filter('_type == "customer" && coalesce(orderCount, 0) == 0')
                .defaultOrdering([{field: '_createdAt', direction: 'desc'}])
            ),
          S.listItem()
            .id('customers-recent')
            .title('Recently added')
            .child(
              S.documentList()
                .apiVersion('2024-10-01')
                .title('Recently added customers')
                .schemaType('customer')
                .filter('_type == "customer"')
                .defaultOrdering([{field: '_createdAt', direction: 'desc'}])
            ),
        ])
    )

  const supportingDocumentItems: any[] = []

  if (hasType('customer')) {
    supportingDocumentItems.push(customersItem)
  }
  if (hasType('invoice')) {
    supportingDocumentItems.push(S.documentTypeListItem('invoice').title('Invoices'))
  }
  if (hasType('quote')) {
    supportingDocumentItems.push(S.documentTypeListItem('quote').title('Quote Requests'))
  }
  if (hasType('expiredCart')) {
    supportingDocumentItems.push(S.documentTypeListItem('expiredCart').title('Expired Carts'))
  }
  if (hasType('shippingLabel')) {
    supportingDocumentItems.push(S.documentTypeListItem('shippingLabel').title('Shipping Labels'))
  }

  const items: any[] = [
    S.listItem()
      .id('home')
      .title('Home')
      .child(
        S.component()
          .id('home-pane')
          .title('Home')
          .component(HomePane as any)
      ),
    S.divider(),
    ...orderStructureItems,
  ]

  if (orderStructureItems.length > 0) {
    items.push(S.divider())
  }

  items.push(...supportingDocumentItems)

  if (supportingDocumentItems.length > 0) {
    items.push(S.divider())
  }

  items.push(
    S.listItem()
      .id('shipping')
      .title('Shipping')
      .child(
        S.list()
          .title('Shipping')
          .items([
            S.documentTypeListItem('shippingLabel').title('Shipping labels'),
            S.documentTypeListItem('shippingOption').title('Shipping options'),
          ])
      )
  )

  items.push(
    S.listItem()
      .id('products')
      .title('Products')
      .child(
        S.list()
          .title('Products')
          .items([
            S.documentTypeListItem('product')
              .title('All products')
              .child(
                S.documentTypeList('product')
                  .title('All products')
                  .apiVersion('2024-10-01')
                  .filter('_type == "product"')
                  .defaultOrdering([{field: '_updatedAt', direction: 'desc'}])
                  .child((documentId: string) =>
                    S.document()
                      .schemaType('product')
                      .documentId(documentId)
                      .views([
                        S.view.form().title('Details').id('form'),
                        S.view
                          .component(ProductEditorPane as any)
                          .title('Editor')
                          .id('editor'),
                      ])
                  )
              ),
            S.divider(),
            S.listItem()
              .id('products-active')
              .title('Active')
              .child(
                S.documentList()
                  .apiVersion('2024-10-01')
                  .title('Active products')
                  .schemaType('product')
                  .filter('_type == "product" && (status == "active" || !defined(status))')
                  .defaultOrdering([{field: 'title', direction: 'asc'}])
                  .child((documentId: string) =>
                    S.document()
                      .schemaType('product')
                      .documentId(documentId)
                      .views([
                        S.view.form().title('Details').id('form'),
                        S.view
                          .component(ProductEditorPane as any)
                          .title('Editor')
                          .id('editor'),
                      ])
                  )
              ),
            S.listItem()
              .id('products-draft')
              .title('Draft')
              .child(
                S.documentList()
                  .apiVersion('2024-10-01')
                  .title('Draft products')
                  .schemaType('product')
                  .filter('_type == "product" && status == "draft"')
                  .defaultOrdering([{field: '_updatedAt', direction: 'desc'}])
                  .child((documentId: string) =>
                    S.document()
                      .schemaType('product')
                      .documentId(documentId)
                      .views([
                        S.view.form().title('Details').id('form'),
                        S.view
                          .component(ProductEditorPane as any)
                          .title('Editor')
                          .id('editor'),
                      ])
                  )
              ),
            S.listItem()
              .id('products-paused')
              .title('Paused')
              .child(
                S.documentList()
                  .apiVersion('2024-10-01')
                  .title('Paused products')
                  .schemaType('product')
                  .filter('_type == "product" && status == "paused"')
                  .defaultOrdering([{field: '_updatedAt', direction: 'desc'}])
                  .child((documentId: string) =>
                    S.document()
                      .schemaType('product')
                      .documentId(documentId)
                      .views([
                        S.view.form().title('Details').id('form'),
                        S.view
                          .component(ProductEditorPane as any)
                          .title('Editor')
                          .id('editor'),
                      ])
                  )
              ),
            S.listItem()
              .id('products-archived')
              .title('Archived')
              .child(
                S.documentList()
                  .apiVersion('2024-10-01')
                  .title('Archived products')
                  .schemaType('product')
                  .filter('_type == "product" && status == "archived"')
                  .defaultOrdering([{field: '_updatedAt', direction: 'desc'}])
                  .child((documentId: string) =>
                    S.document()
                      .schemaType('product')
                      .documentId(documentId)
                      .views([
                        S.view.form().title('Details').id('form'),
                        S.view
                          .component(ProductEditorPane as any)
                          .title('Editor')
                          .id('editor'),
                      ])
                  )
              ),
            S.listItem()
              .id('products-out-of-stock')
              .title('Out of stock')
              .child(
                S.documentList()
                  .apiVersion('2024-10-01')
                  .title('Out of stock products')
                  .schemaType('product')
                  .filter('_type == "product" && coalesce(inventory.quantity, 0) <= 0')
                  .defaultOrdering([{field: 'title', direction: 'asc'}])
                  .child((documentId: string) =>
                    S.document()
                      .schemaType('product')
                      .documentId(documentId)
                      .views([
                        S.view.form().title('Details').id('form'),
                        S.view
                          .component(ProductEditorPane as any)
                          .title('Editor')
                          .id('editor'),
                      ])
                  )
              ),
            S.divider(),
            S.documentTypeListItem('category').title('Categories'),
            productsByCategory(S),
            S.documentTypeListItem('productBundle').title('Bundles'),
          ])
      )
  )

  items.push(
    S.listItem()
      .id('quotes')
      .title('Quotes')
      .child(
        S.list()
          .title('Quotes')
          .items([
            S.documentTypeListItem('quote')
              .title('All quotes')
              .child(
                S.documentTypeList('quote')
                  .title('All quotes')
                  .apiVersion('2024-10-01')
                  .filter('_type == "quote"')
                  .defaultOrdering([{field: '_createdAt', direction: 'desc'}])
              ),
            S.documentTypeListItem('freightQuote')
              .title('Freight quotes')
              .child(
                S.documentTypeList('freightQuote')
                  .title('Freight quotes')
                  .apiVersion('2024-10-01')
                  .filter('_type == "freightQuote"')
                  .defaultOrdering([{field: '_createdAt', direction: 'desc'}])
              ),
            S.documentTypeListItem('wheelQuote')
              .title('Wheel quotes')
              .child(
                S.documentTypeList('wheelQuote')
                  .title('Wheel quotes')
                  .apiVersion('2024-10-01')
                  .filter('_type == "wheelQuote"')
                  .defaultOrdering([{field: '_createdAt', direction: 'desc'}])
              ),
          ])
      )
  )

  items.push(S.divider())

  items.push(
    S.listItem()
      .id('finance')
      .title('Finance')
      .child(
        S.list()
          .title('Finance')
          .items([
            S.documentTypeListItem('invoice')
              .title('Invoices')
              .child(
                S.documentTypeList('invoice')
                  .title('Invoices')
                  .apiVersion('2024-10-01')
                  .filter('_type == "invoice"')
                  .defaultOrdering([{field: 'invoiceDate', direction: 'desc'}])
              ),
            S.documentTypeListItem('bill')
              .title('Bills')
              .child(
                S.documentTypeList('bill')
                  .title('Bills')
                  .apiVersion('2024-10-01')
                  .filter('_type == "bill"')
                  .defaultOrdering([{field: 'issueDate', direction: 'desc'}])
              ),
            S.documentTypeListItem('check')
              .title('Checks')
              .child(
                S.documentTypeList('check')
                  .title('Checks')
                  .apiVersion('2024-10-01')
                  .filter('_type == "check"')
                  .defaultOrdering([{field: 'checkDate', direction: 'desc'}])
              ),
            S.documentTypeListItem('expense')
              .title('Expenses')
              .child(
                S.documentTypeList('expense')
                  .title('Expenses')
                  .apiVersion('2024-10-01')
                  .filter('_type == "expense"')
                  .defaultOrdering([{field: 'date', direction: 'desc'}])
              ),
            S.divider(),
            S.documentTypeListItem('bankAccount').title('Bank accounts'),
            S.documentTypeListItem('vendor').title('Vendors'),
          ])
      )
  )

  items.push(S.divider())

  items.push(
    S.listItem()
      .id('shipping-calendar')
      .title('Shipping Calendar')
      .child(
        S.component()
          .id('shipping-calendar-pane')
          .title('Shipping Calendar')
          .component(ShippingCalendar as any)
      )
  )

  items.push(
    S.listItem()
      .id('admin-tools')
      .title('Admin Tools')
      .child(
        S.component()
          .id('admin-tools-pane')
          .title('Admin Tools')
          .component(AdminTools as any)
      )
  )

  items.push(S.divider())

  items.push(
    S.listItem()
      .id('settings')
      .title('Settings')
      .child(
        S.list()
          .title('Settings')
          .items([
            S.documentTypeListItem('filterTag').title('Filter tags'),
            S.documentTypeListItem('colorTheme').title('Color themes'),
            S.documentTypeListItem('collection').title('Collections'),
            S.documentTypeListItem('page').title('Pages'),
            S.documentTypeListItem('vehicleModel').title('Vehicle models'),
            S.documentTypeListItem('tune').title('Tunes'),
            S.documentTypeListItem('booking').title('Bookings'),
          ])
      )
  )

  items.push(
    S.listItem()
      .id('online-store')
      .title('Online store')
      .child(
        S.component()
          .id('online-store-pane')
          .title('Online store')
          .component(ComingSoonPane as any)
          .options({
            title: 'Online store tooling',
            description:
              'Integration with the FAS CMS is on the roadmap. Soon you will be able to edit storefront content from here.',
          })
      )
  )

  return S.list().title('F.A.S. Motorsports').items(items)
}
>>>>>>> 801fefda
<|MERGE_RESOLUTION|>--- conflicted
+++ resolved
@@ -1,14 +1,10 @@
-import type {StructureResolver} from 'sanity/structure'
+import type { StructureResolver } from 'sanity/structure'
 import HomePane from '../components/studio/HomePane'
 import ComingSoonPane from '../components/studio/ComingSoonPane'
 import ProductEditorPane from '../components/studio/ProductEditorPane'
 import ShippingCalendar from '../components/studio/ShippingCalendar'
 import AdminTools from '../components/studio/AdminTools'
-<<<<<<< HEAD
-import ordersStructure from './ordersStructure'
-=======
 import ordersStructure from '../structure/orderStructure'
->>>>>>> 801fefda
 
 const productsByCategory = (S: any) =>
   S.listItem()
@@ -24,7 +20,7 @@
             .title('Products')
             .schemaType('product')
             .filter('_type == "product" && $categoryId in category[]._ref')
-            .params({categoryId})
+            .params({ categoryId })
         )
     )
 
@@ -44,357 +40,10 @@
             .child(
               S.documentTypeList('customer')
                 .apiVersion('2024-10-01')
-                .title('All customers')
-<<<<<<< HEAD
-                .child(
-                  S.documentTypeList('customer')
-                    .apiVersion('2024-10-01')
-                    .title('All customers')
-                    .filter('_type == "customer"')
-                    .defaultOrdering([
-                      {field: 'lifetimeSpend', direction: 'desc'},
-                      {field: 'orderCount', direction: 'desc'},
-                    ])
-                ),
-              S.divider(),
-              S.listItem()
-                .id('customers-subscribed')
-                .title('Subscribed to email')
-                .child(
-                  S.documentList()
-                    .apiVersion('2024-10-01')
-                    .title('Subscribed customers')
-                    .schemaType('customer')
-                    .filter('_type == "customer" && (emailOptIn == true || marketingOptIn == true)')
-                    .defaultOrdering([{field: '_updatedAt', direction: 'desc'}])
-                ),
-              S.listItem()
-                .id('customers-inactive')
-                .title('No orders yet')
-                .child(
-                  S.documentList()
-                    .apiVersion('2024-10-01')
-                    .title('Customers with no orders')
-                    .schemaType('customer')
-                    .filter('_type == "customer" && coalesce(orderCount, 0) == 0')
-                    .defaultOrdering([{field: '_createdAt', direction: 'desc'}])
-                ),
-              S.listItem()
-                .id('customers-recent')
-                .title('Recently added')
-                .child(
-                  S.documentList()
-                    .apiVersion('2024-10-01')
-                    .title('Recently added customers')
-                    .schemaType('customer')
-                    .filter('_type == "customer"')
-                    .defaultOrdering([{field: '_createdAt', direction: 'desc'}])
-                ),
-            ])
-        ),
-      ordersStructure(S),
-      S.listItem()
-        .id('shipping')
-        .title('Shipping')
-        .child(
-          S.list()
-            .title('Shipping')
-            .items([
-              S.documentTypeListItem('shippingLabel').title('Shipping labels'),
-              S.documentTypeListItem('shippingOption').title('Shipping options'),
-            ])
-        ),
-      S.listItem()
-        .id('products')
-        .title('Products')
-        .child(
-          S.list()
-            .title('Products')
-            .items([
-              S.documentTypeListItem('product')
-                .title('All products')
-                .child(
-                  S.documentTypeList('product')
-                    .title('All products')
-                    .apiVersion('2024-10-01')
-                    .filter('_type == "product"')
-                    .defaultOrdering([{field: '_updatedAt', direction: 'desc'}])
-                    .child((documentId: string) =>
-                      S.document()
-                        .schemaType('product')
-                        .documentId(documentId)
-                        .views([
-                          S.view.form().title('Details').id('form'),
-                          S.view
-                            .component(ProductEditorPane as any)
-                            .title('Editor')
-                            .id('editor'),
-                        ])
-                    )
-                ),
-              S.divider(),
-              S.listItem()
-                .id('products-active')
-                .title('Active')
-                .child(
-                  S.documentList()
-                    .apiVersion('2024-10-01')
-                    .title('Active products')
-                    .schemaType('product')
-                    .filter('_type == "product" && (status == "active" || !defined(status))')
-                    .defaultOrdering([{field: 'title', direction: 'asc'}])
-                    .child((documentId: string) =>
-                      S.document()
-                        .schemaType('product')
-                        .documentId(documentId)
-                        .views([
-                          S.view.form().title('Details').id('form'),
-                          S.view
-                            .component(ProductEditorPane as any)
-                            .title('Editor')
-                            .id('editor'),
-                        ])
-                    )
-                ),
-              S.listItem()
-                .id('products-draft')
-                .title('Draft')
-                .child(
-                  S.documentList()
-                    .apiVersion('2024-10-01')
-                    .title('Draft products')
-                    .schemaType('product')
-                    .filter('_type == "product" && status == "draft"')
-                    .defaultOrdering([{field: '_updatedAt', direction: 'desc'}])
-                    .child((documentId: string) =>
-                      S.document()
-                        .schemaType('product')
-                        .documentId(documentId)
-                        .views([
-                          S.view.form().title('Details').id('form'),
-                          S.view
-                            .component(ProductEditorPane as any)
-                            .title('Editor')
-                            .id('editor'),
-                        ])
-                    )
-                ),
-              S.listItem()
-                .id('products-paused')
-                .title('Paused')
-                .child(
-                  S.documentList()
-                    .apiVersion('2024-10-01')
-                    .title('Paused products')
-                    .schemaType('product')
-                    .filter('_type == "product" && status == "paused"')
-                    .defaultOrdering([{field: '_updatedAt', direction: 'desc'}])
-                    .child((documentId: string) =>
-                      S.document()
-                        .schemaType('product')
-                        .documentId(documentId)
-                        .views([
-                          S.view.form().title('Details').id('form'),
-                          S.view
-                            .component(ProductEditorPane as any)
-                            .title('Editor')
-                            .id('editor'),
-                        ])
-                    )
-                ),
-              S.listItem()
-                .id('products-archived')
-                .title('Archived')
-                .child(
-                  S.documentList()
-                    .apiVersion('2024-10-01')
-                    .title('Archived products')
-                    .schemaType('product')
-                    .filter('_type == "product" && status == "archived"')
-                    .defaultOrdering([{field: '_updatedAt', direction: 'desc'}])
-                    .child((documentId: string) =>
-                      S.document()
-                        .schemaType('product')
-                        .documentId(documentId)
-                        .views([
-                          S.view.form().title('Details').id('form'),
-                          S.view
-                            .component(ProductEditorPane as any)
-                            .title('Editor')
-                            .id('editor'),
-                        ])
-                    )
-                ),
-              S.listItem()
-                .id('products-out-of-stock')
-                .title('Out of stock')
-                .child(
-                  S.documentList()
-                    .apiVersion('2024-10-01')
-                    .title('Out of stock products')
-                    .schemaType('product')
-                    .filter('_type == "product" && coalesce(inventory.quantity, 0) <= 0')
-                    .defaultOrdering([{field: 'title', direction: 'asc'}])
-                    .child((documentId: string) =>
-                      S.document()
-                        .schemaType('product')
-                        .documentId(documentId)
-                        .views([
-                          S.view.form().title('Details').id('form'),
-                          S.view
-                            .component(ProductEditorPane as any)
-                            .title('Editor')
-                            .id('editor'),
-                        ])
-                    )
-                ),
-              S.divider(),
-              S.documentTypeListItem('category').title('Categories'),
-              productsByCategory(S),
-              S.documentTypeListItem('productBundle').title('Bundles'),
-            ])
-        ),
-      S.listItem()
-        .id('quotes')
-        .title('Quotes')
-        .child(
-          S.list()
-            .title('Quotes')
-            .items([
-              S.documentTypeListItem('quote')
-                .title('All quotes')
-                .child(
-                  S.documentTypeList('quote')
-                    .title('All quotes')
-                    .apiVersion('2024-10-01')
-                    .filter('_type == "quote"')
-                    .defaultOrdering([{field: '_createdAt', direction: 'desc'}])
-                ),
-              S.documentTypeListItem('freightQuote')
-                .title('Freight quotes')
-                .child(
-                  S.documentTypeList('freightQuote')
-                    .title('Freight quotes')
-                    .apiVersion('2024-10-01')
-                    .filter('_type == "freightQuote"')
-                    .defaultOrdering([{field: '_createdAt', direction: 'desc'}])
-                ),
-              S.documentTypeListItem('wheelQuote')
-                .title('Wheel quotes')
-                .child(
-                  S.documentTypeList('wheelQuote')
-                    .title('Wheel quotes')
-                    .apiVersion('2024-10-01')
-                    .filter('_type == "wheelQuote"')
-                    .defaultOrdering([{field: '_createdAt', direction: 'desc'}])
-                ),
-            ])
-        ),
-      S.divider(),
-      S.listItem()
-        .id('finance')
-        .title('Finance')
-        .child(
-          S.list()
-            .title('Finance')
-            .items([
-              S.documentTypeListItem('invoice')
-                .title('Invoices')
-                .child(
-                  S.documentTypeList('invoice')
-                    .title('Invoices')
-                    .apiVersion('2024-10-01')
-                    .filter('_type == "invoice"')
-                    .defaultOrdering([{field: 'invoiceDate', direction: 'desc'}])
-                ),
-              S.documentTypeListItem('bill')
-                .title('Bills')
-                .child(
-                  S.documentTypeList('bill')
-                    .title('Bills')
-                    .apiVersion('2024-10-01')
-                    .filter('_type == "bill"')
-                    .defaultOrdering([{field: 'issueDate', direction: 'desc'}])
-                ),
-              S.documentTypeListItem('check')
-                .title('Checks')
-                .child(
-                  S.documentTypeList('check')
-                    .title('Checks')
-                    .apiVersion('2024-10-01')
-                    .filter('_type == "check"')
-                    .defaultOrdering([{field: 'checkDate', direction: 'desc'}])
-                ),
-              S.documentTypeListItem('expense')
-                .title('Expenses')
-                .child(
-                  S.documentTypeList('expense')
-                    .title('Expenses')
-                    .apiVersion('2024-10-01')
-                    .filter('_type == "expense"')
-                    .defaultOrdering([{field: 'date', direction: 'desc'}])
-                ),
-              S.divider(),
-              S.documentTypeListItem('bankAccount').title('Bank accounts'),
-              S.documentTypeListItem('vendor').title('Vendors'),
-            ])
-        ),
-      S.divider(),
-      S.listItem()
-        .id('shipping-calendar')
-        .title('Shipping Calendar')
-        .child(
-          S.component()
-            .id('shipping-calendar-pane')
-            .title('Shipping Calendar')
-            .component(ShippingCalendar as any)
-        ),
-      S.listItem()
-        .id('admin-tools')
-        .title('Admin Tools')
-        .child(
-          S.component()
-            .id('admin-tools-pane')
-            .title('Admin Tools')
-            .component(AdminTools as any)
-        ),
-      S.divider(),
-      S.listItem()
-        .id('settings')
-        .title('Settings')
-        .child(
-          S.list()
-            .title('Settings')
-            .items([
-              S.documentTypeListItem('filterTag').title('Filter tags'),
-              S.documentTypeListItem('colorTheme').title('Color themes'),
-              S.documentTypeListItem('collection').title('Collections'),
-              S.documentTypeListItem('page').title('Pages'),
-              S.documentTypeListItem('vehicleModel').title('Vehicle models'),
-              S.documentTypeListItem('tune').title('Tunes'),
-              S.documentTypeListItem('booking').title('Bookings'),
-            ])
-        ),
-      S.listItem()
-        .id('online-store')
-        .title('Online store')
-        .child(
-          S.component()
-            .id('online-store-pane')
-            .title('Online store')
-            .component(ComingSoonPane as any)
-            .options({
-              title: 'Online store tooling',
-              description:
-                'Integration with the FAS CMS is on the roadmap. Soon you will be able to edit storefront content from here.',
-            })
-        ),
-    ])
-=======
                 .filter('_type == "customer"')
                 .defaultOrdering([
-                  {field: 'lifetimeSpend', direction: 'desc'},
-                  {field: 'orderCount', direction: 'desc'},
+                  { field: 'lifetimeSpend', direction: 'desc' },
+                  { field: 'orderCount', direction: 'desc' },
                 ])
             ),
           S.divider(),
@@ -407,7 +56,7 @@
                 .title('Subscribed customers')
                 .schemaType('customer')
                 .filter('_type == "customer" && (emailOptIn == true || marketingOptIn == true)')
-                .defaultOrdering([{field: '_updatedAt', direction: 'desc'}])
+                .defaultOrdering([{ field: '_updatedAt', direction: 'desc' }])
             ),
           S.listItem()
             .id('customers-inactive')
@@ -418,7 +67,7 @@
                 .title('Customers with no orders')
                 .schemaType('customer')
                 .filter('_type == "customer" && coalesce(orderCount, 0) == 0')
-                .defaultOrdering([{field: '_createdAt', direction: 'desc'}])
+                .defaultOrdering([{ field: '_createdAt', direction: 'desc' }])
             ),
           S.listItem()
             .id('customers-recent')
@@ -429,28 +78,18 @@
                 .title('Recently added customers')
                 .schemaType('customer')
                 .filter('_type == "customer"')
-                .defaultOrdering([{field: '_createdAt', direction: 'desc'}])
+                .defaultOrdering([{ field: '_createdAt', direction: 'desc' }])
             ),
         ])
     )
 
   const supportingDocumentItems: any[] = []
 
-  if (hasType('customer')) {
-    supportingDocumentItems.push(customersItem)
-  }
-  if (hasType('invoice')) {
-    supportingDocumentItems.push(S.documentTypeListItem('invoice').title('Invoices'))
-  }
-  if (hasType('quote')) {
-    supportingDocumentItems.push(S.documentTypeListItem('quote').title('Quote Requests'))
-  }
-  if (hasType('expiredCart')) {
-    supportingDocumentItems.push(S.documentTypeListItem('expiredCart').title('Expired Carts'))
-  }
-  if (hasType('shippingLabel')) {
-    supportingDocumentItems.push(S.documentTypeListItem('shippingLabel').title('Shipping Labels'))
-  }
+  if (hasType('customer')) supportingDocumentItems.push(customersItem)
+  if (hasType('invoice')) supportingDocumentItems.push(S.documentTypeListItem('invoice').title('Invoices'))
+  if (hasType('quote')) supportingDocumentItems.push(S.documentTypeListItem('quote').title('Quote Requests'))
+  if (hasType('expiredCart')) supportingDocumentItems.push(S.documentTypeListItem('expiredCart').title('Expired Carts'))
+  if (hasType('shippingLabel')) supportingDocumentItems.push(S.documentTypeListItem('shippingLabel').title('Shipping Labels'))
 
   const items: any[] = [
     S.listItem()
@@ -466,15 +105,9 @@
     ...orderStructureItems,
   ]
 
-  if (orderStructureItems.length > 0) {
-    items.push(S.divider())
-  }
-
+  if (orderStructureItems.length > 0) items.push(S.divider())
   items.push(...supportingDocumentItems)
-
-  if (supportingDocumentItems.length > 0) {
-    items.push(S.divider())
-  }
+  if (supportingDocumentItems.length > 0) items.push(S.divider())
 
   items.push(
     S.listItem()
@@ -505,17 +138,14 @@
                   .title('All products')
                   .apiVersion('2024-10-01')
                   .filter('_type == "product"')
-                  .defaultOrdering([{field: '_updatedAt', direction: 'desc'}])
-                  .child((documentId: string) =>
-                    S.document()
-                      .schemaType('product')
-                      .documentId(documentId)
-                      .views([
-                        S.view.form().title('Details').id('form'),
-                        S.view
-                          .component(ProductEditorPane as any)
-                          .title('Editor')
-                          .id('editor'),
+                  .defaultOrdering([{ field: '_updatedAt', direction: 'desc' }])
+                  .child((documentId: string) =>
+                    S.document()
+                      .schemaType('product')
+                      .documentId(documentId)
+                      .views([
+                        S.view.form().title('Details').id('form'),
+                        S.view.component(ProductEditorPane as any).title('Editor').id('editor'),
                       ])
                   )
               ),
@@ -529,17 +159,14 @@
                   .title('Active products')
                   .schemaType('product')
                   .filter('_type == "product" && (status == "active" || !defined(status))')
-                  .defaultOrdering([{field: 'title', direction: 'asc'}])
-                  .child((documentId: string) =>
-                    S.document()
-                      .schemaType('product')
-                      .documentId(documentId)
-                      .views([
-                        S.view.form().title('Details').id('form'),
-                        S.view
-                          .component(ProductEditorPane as any)
-                          .title('Editor')
-                          .id('editor'),
+                  .defaultOrdering([{ field: 'title', direction: 'asc' }])
+                  .child((documentId: string) =>
+                    S.document()
+                      .schemaType('product')
+                      .documentId(documentId)
+                      .views([
+                        S.view.form().title('Details').id('form'),
+                        S.view.component(ProductEditorPane as any).title('Editor').id('editor'),
                       ])
                   )
               ),
@@ -552,17 +179,14 @@
                   .title('Draft products')
                   .schemaType('product')
                   .filter('_type == "product" && status == "draft"')
-                  .defaultOrdering([{field: '_updatedAt', direction: 'desc'}])
-                  .child((documentId: string) =>
-                    S.document()
-                      .schemaType('product')
-                      .documentId(documentId)
-                      .views([
-                        S.view.form().title('Details').id('form'),
-                        S.view
-                          .component(ProductEditorPane as any)
-                          .title('Editor')
-                          .id('editor'),
+                  .defaultOrdering([{ field: '_updatedAt', direction: 'desc' }])
+                  .child((documentId: string) =>
+                    S.document()
+                      .schemaType('product')
+                      .documentId(documentId)
+                      .views([
+                        S.view.form().title('Details').id('form'),
+                        S.view.component(ProductEditorPane as any).title('Editor').id('editor'),
                       ])
                   )
               ),
@@ -575,17 +199,14 @@
                   .title('Paused products')
                   .schemaType('product')
                   .filter('_type == "product" && status == "paused"')
-                  .defaultOrdering([{field: '_updatedAt', direction: 'desc'}])
-                  .child((documentId: string) =>
-                    S.document()
-                      .schemaType('product')
-                      .documentId(documentId)
-                      .views([
-                        S.view.form().title('Details').id('form'),
-                        S.view
-                          .component(ProductEditorPane as any)
-                          .title('Editor')
-                          .id('editor'),
+                  .defaultOrdering([{ field: '_updatedAt', direction: 'desc' }])
+                  .child((documentId: string) =>
+                    S.document()
+                      .schemaType('product')
+                      .documentId(documentId)
+                      .views([
+                        S.view.form().title('Details').id('form'),
+                        S.view.component(ProductEditorPane as any).title('Editor').id('editor'),
                       ])
                   )
               ),
@@ -598,17 +219,14 @@
                   .title('Archived products')
                   .schemaType('product')
                   .filter('_type == "product" && status == "archived"')
-                  .defaultOrdering([{field: '_updatedAt', direction: 'desc'}])
-                  .child((documentId: string) =>
-                    S.document()
-                      .schemaType('product')
-                      .documentId(documentId)
-                      .views([
-                        S.view.form().title('Details').id('form'),
-                        S.view
-                          .component(ProductEditorPane as any)
-                          .title('Editor')
-                          .id('editor'),
+                  .defaultOrdering([{ field: '_updatedAt', direction: 'desc' }])
+                  .child((documentId: string) =>
+                    S.document()
+                      .schemaType('product')
+                      .documentId(documentId)
+                      .views([
+                        S.view.form().title('Details').id('form'),
+                        S.view.component(ProductEditorPane as any).title('Editor').id('editor'),
                       ])
                   )
               ),
@@ -621,17 +239,14 @@
                   .title('Out of stock products')
                   .schemaType('product')
                   .filter('_type == "product" && coalesce(inventory.quantity, 0) <= 0')
-                  .defaultOrdering([{field: 'title', direction: 'asc'}])
-                  .child((documentId: string) =>
-                    S.document()
-                      .schemaType('product')
-                      .documentId(documentId)
-                      .views([
-                        S.view.form().title('Details').id('form'),
-                        S.view
-                          .component(ProductEditorPane as any)
-                          .title('Editor')
-                          .id('editor'),
+                  .defaultOrdering([{ field: 'title', direction: 'asc' }])
+                  .child((documentId: string) =>
+                    S.document()
+                      .schemaType('product')
+                      .documentId(documentId)
+                      .views([
+                        S.view.form().title('Details').id('form'),
+                        S.view.component(ProductEditorPane as any).title('Editor').id('editor'),
                       ])
                   )
               ),
@@ -658,7 +273,7 @@
                   .title('All quotes')
                   .apiVersion('2024-10-01')
                   .filter('_type == "quote"')
-                  .defaultOrdering([{field: '_createdAt', direction: 'desc'}])
+                  .defaultOrdering([{ field: '_createdAt', direction: 'desc' }])
               ),
             S.documentTypeListItem('freightQuote')
               .title('Freight quotes')
@@ -667,7 +282,7 @@
                   .title('Freight quotes')
                   .apiVersion('2024-10-01')
                   .filter('_type == "freightQuote"')
-                  .defaultOrdering([{field: '_createdAt', direction: 'desc'}])
+                  .defaultOrdering([{ field: '_createdAt', direction: 'desc' }])
               ),
             S.documentTypeListItem('wheelQuote')
               .title('Wheel quotes')
@@ -676,7 +291,7 @@
                   .title('Wheel quotes')
                   .apiVersion('2024-10-01')
                   .filter('_type == "wheelQuote"')
-                  .defaultOrdering([{field: '_createdAt', direction: 'desc'}])
+                  .defaultOrdering([{ field: '_createdAt', direction: 'desc' }])
               ),
           ])
       )
@@ -699,7 +314,7 @@
                   .title('Invoices')
                   .apiVersion('2024-10-01')
                   .filter('_type == "invoice"')
-                  .defaultOrdering([{field: 'invoiceDate', direction: 'desc'}])
+                  .defaultOrdering([{ field: 'invoiceDate', direction: 'desc' }])
               ),
             S.documentTypeListItem('bill')
               .title('Bills')
@@ -708,7 +323,7 @@
                   .title('Bills')
                   .apiVersion('2024-10-01')
                   .filter('_type == "bill"')
-                  .defaultOrdering([{field: 'issueDate', direction: 'desc'}])
+                  .defaultOrdering([{ field: 'issueDate', direction: 'desc' }])
               ),
             S.documentTypeListItem('check')
               .title('Checks')
@@ -717,7 +332,7 @@
                   .title('Checks')
                   .apiVersion('2024-10-01')
                   .filter('_type == "check"')
-                  .defaultOrdering([{field: 'checkDate', direction: 'desc'}])
+                  .defaultOrdering([{ field: 'checkDate', direction: 'desc' }])
               ),
             S.documentTypeListItem('expense')
               .title('Expenses')
@@ -726,7 +341,7 @@
                   .title('Expenses')
                   .apiVersion('2024-10-01')
                   .filter('_type == "expense"')
-                  .defaultOrdering([{field: 'date', direction: 'desc'}])
+                  .defaultOrdering([{ field: 'date', direction: 'desc' }])
               ),
             S.divider(),
             S.documentTypeListItem('bankAccount').title('Bank accounts'),
@@ -800,5 +415,4 @@
   )
 
   return S.list().title('F.A.S. Motorsports').items(items)
-}
->>>>>>> 801fefda
+}