--- conflicted
+++ resolved
@@ -243,18 +243,15 @@
   collectionType,
   colorThemeType,
   pageType,
-<<<<<<< HEAD
   blogType,
   faqType,
   seoArticleType,
   comparisonType,
   guideType,
-=======
   blogPostType,
   blogTemplateType,
   emailMarketingCampaignType,
   outreachEmailTemplateLibraryType,
->>>>>>> cedfce86
   product,
   productVariantType,
   quote,
@@ -284,14 +281,11 @@
   booking,
   stripeWebhookEvent,
   stripeEvent,
-<<<<<<< HEAD
   productFeedType,
   seoMetricsType,
-=======
   schemaOrganizationType,
   schemaProductType,
   schemaLocalBusinessType,
->>>>>>> cedfce86
 ]
 
 import {homeType} from './singletons/homeType'
