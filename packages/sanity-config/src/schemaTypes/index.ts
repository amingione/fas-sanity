--- conflicted
+++ resolved
@@ -220,12 +220,8 @@
 import {bankAccountType} from './documents/bankAccount'
 import {checkType} from './documents/check'
 import expense from './documents/expense'
-<<<<<<< HEAD
-import calendarEvent from './documents/calendarEvent'
-=======
 import booking from './documents/booking'
 import calendarTask from './documents/calendarTask'
->>>>>>> f587f3ce
 import stripeWebhookEvent from './documents/stripeWebhookEvent'
 
 const documents = [
@@ -255,12 +251,8 @@
   tune,
   wheelQuote,
   expense,
-<<<<<<< HEAD
-  calendarEvent,
-=======
   booking,
   calendarTask,
->>>>>>> f587f3ce
   stripeWebhookEvent,
   campaign,
   attribution,
