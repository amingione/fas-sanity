import {defineField} from 'sanity'

export const seoType = defineField({
  name: 'seo',
  title: 'SEO',
  type: 'object',
  group: 'seo',
  options: {
    collapsed: false,
    collapsible: true,
  },
  fields: [
    defineField({
<<<<<<< HEAD
      name: 'metaTitle',
=======
      name: 'title',
>>>>>>> cedfce86
      title: 'Meta title',
      type: 'string',
      description: 'Optimised title tag (50-60 characters recommended).',
      validation: (Rule) =>
        Rule.max(60).warning('Longer titles may be truncated by search engines'),
    }),
    defineField({
<<<<<<< HEAD
      name: 'metaDescription',
      title: 'Meta description',
      type: 'text',
      rows: 3,
      description: 'Compelling summary that encourages clicks (140-160 characters recommended).',
=======
      name: 'description',
      title: 'Meta description',
      type: 'text',
      rows: 3,
>>>>>>> cedfce86
      validation: (Rule) =>
        Rule.max(160).warning('Longer descriptions may be truncated by search engines'),
    }),
    defineField({
<<<<<<< HEAD
      name: 'openGraph',
      title: 'Open Graph',
      type: 'object',
      options: {
        collapsible: true,
        collapsed: true,
      },
      fields: [
        defineField({
          name: 'image',
          title: 'Preview image',
          type: 'image',
          options: {hotspot: true},
          fields: [
            defineField({
              name: 'alt',
              title: 'Alt text',
              type: 'string',
              description: 'Short, keyword-rich description for screen readers and social previews.',
            }),
          ],
        }),
        defineField({
          name: 'url',
          title: 'Open Graph URL',
          type: 'url',
          description: 'Explicit share URL for social previews when different from the canonical link.',
=======
      name: 'image',
      title: 'Default share image',
      type: 'image',
      options: {
        hotspot: true,
      },
    }),
    defineField({
      name: 'canonicalUrl',
      title: 'Canonical URL',
      type: 'url',
    }),
    defineField({
      name: 'openGraph',
      title: 'Open Graph overrides',
      type: 'object',
      options: {
        collapsed: true,
        collapsible: true,
      },
      fields: [
        defineField({
          name: 'title',
          title: 'Title',
          type: 'string',
        }),
        defineField({
          name: 'description',
          title: 'Description',
          type: 'text',
          rows: 2,
        }),
        defineField({
          name: 'type',
          title: 'Type',
          type: 'string',
          options: {
            list: [
              {title: 'Website', value: 'website'},
              {title: 'Article', value: 'article'},
              {title: 'Product', value: 'product'},
            ],
          },
        }),
        defineField({
          name: 'image',
          title: 'Image',
          type: 'image',
          options: {
            hotspot: true,
          },
>>>>>>> cedfce86
        }),
      ],
    }),
    defineField({
<<<<<<< HEAD
      name: 'canonicalUrl',
      title: 'Canonical URL',
      type: 'url',
      description: 'Preferred URL for search engines when duplicate content exists.',
    }),
    defineField({
      name: 'jsonLd',
      title: 'Structured data (JSON-LD)',
      type: 'text',
      rows: 6,
      description: 'Paste raw JSON-LD to enhance search engine rich results.',
=======
      name: 'jsonLd',
      title: 'JSON-LD',
      type: 'object',
      options: {
        collapsed: true,
        collapsible: true,
      },
      fields: [
        defineField({
          name: 'type',
          title: 'Type',
          type: 'string',
          options: {
            list: [
              {title: 'Organization', value: 'schemaOrganization'},
              {title: 'Product', value: 'schemaProduct'},
              {title: 'Local business', value: 'schemaLocalBusiness'},
            ],
          },
        }),
        defineField({
          name: 'reference',
          title: 'Reference',
          type: 'reference',
          to: [
            {type: 'schemaOrganization'},
            {type: 'schemaProduct'},
            {type: 'schemaLocalBusiness'},
          ],
        }),
      ],
      validation: (Rule) =>
        Rule.custom((value) => {
          if (!value) return true

          if (value.type && !value.reference) {
            return 'Select a schema reference to match the JSON-LD type'
          }

          if (!value.type && value.reference) {
            return 'Choose a JSON-LD type to match the selected reference'
          }

          return true
        }),
>>>>>>> cedfce86
    }),
  ],
})<|MERGE_RESOLUTION|>--- conflicted
+++ resolved
@@ -11,11 +11,8 @@
   },
   fields: [
     defineField({
-<<<<<<< HEAD
       name: 'metaTitle',
-=======
       name: 'title',
->>>>>>> cedfce86
       title: 'Meta title',
       type: 'string',
       description: 'Optimised title tag (50-60 characters recommended).',
@@ -23,23 +20,19 @@
         Rule.max(60).warning('Longer titles may be truncated by search engines'),
     }),
     defineField({
-<<<<<<< HEAD
       name: 'metaDescription',
       title: 'Meta description',
       type: 'text',
       rows: 3,
       description: 'Compelling summary that encourages clicks (140-160 characters recommended).',
-=======
       name: 'description',
       title: 'Meta description',
       type: 'text',
       rows: 3,
->>>>>>> cedfce86
       validation: (Rule) =>
         Rule.max(160).warning('Longer descriptions may be truncated by search engines'),
     }),
     defineField({
-<<<<<<< HEAD
       name: 'openGraph',
       title: 'Open Graph',
       type: 'object',
@@ -67,7 +60,6 @@
           title: 'Open Graph URL',
           type: 'url',
           description: 'Explicit share URL for social previews when different from the canonical link.',
-=======
       name: 'image',
       title: 'Default share image',
       type: 'image',
@@ -119,12 +111,10 @@
           options: {
             hotspot: true,
           },
->>>>>>> cedfce86
         }),
       ],
     }),
     defineField({
-<<<<<<< HEAD
       name: 'canonicalUrl',
       title: 'Canonical URL',
       type: 'url',
@@ -136,7 +126,6 @@
       type: 'text',
       rows: 6,
       description: 'Paste raw JSON-LD to enhance search engine rich results.',
-=======
       name: 'jsonLd',
       title: 'JSON-LD',
       type: 'object',
@@ -182,7 +171,6 @@
 
           return true
         }),
->>>>>>> cedfce86
     }),
   ],
 })