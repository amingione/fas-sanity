--- conflicted
+++ resolved
@@ -459,12 +459,7 @@
 function useInvoiceActions(): InvoiceActionSet {
   const invoiceId = useMaybeFormValue<string>(['_id']) ?? ''
   const invoiceNumber = useMaybeFormValue<string>(['invoiceNumber']) ?? ''
-<<<<<<< HEAD
-  const rawDocumentValue = useMaybeFormValue<any>([])
-  const documentValue = useMemo(() => rawDocumentValue ?? {}, [rawDocumentValue])
-=======
   const documentValue = useMaybeFormValue<any>([])
->>>>>>> e0052d5a
   const base = getFnBase()
   const payload = useMemo(
     () => ({invoiceId, invoiceNumber, invoice: documentValue ?? {}}),
