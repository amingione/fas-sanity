--- conflicted
+++ resolved
@@ -23,14 +23,9 @@
     "typeRoots": ["./types", "./node_modules/@types"]
   },
   "include": [
-<<<<<<< HEAD
-    "sanity.config.ts",
-    "src",
-=======
     "sanity.config.js",
     "src",
     "types",
->>>>>>> ae0015b5
     "schemaTypes",
     "desk",
     "components",
