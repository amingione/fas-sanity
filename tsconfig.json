--- conflicted
+++ resolved
@@ -17,18 +17,10 @@
     "outDir": "./dist",
     "baseUrl": "./",
     "paths": {
-<<<<<<< HEAD
-      "@fas/sanity-config/utils/*": ["utils/*"],
-      "lib/*": ["src/lib/*"],
-      "@/lib/*": ["src/lib/*"],
-      "@/components/*": ["src/components/*"],
-      "@/*": ["src/*"]
-=======
       "lib/*": ["packages/hydrogen-sanity/src/lib/*"],
       "@/lib/*": ["packages/hydrogen-sanity/src/lib/*"],
       "@fas/sanity-config/*": ["packages/sanity-config/src/*"],
       "@fas/hydrogen-sanity/*": ["packages/hydrogen-sanity/src/*"]
->>>>>>> 353efd9f
     }
   },
   "include": [
@@ -43,8 +35,5 @@
     "*.ts",
     "*.tsx"
   ],
-  "exclude": [
-    "node_modules",
-    "packages/sanity-config/src/schemaTypes/objects/buildQuote.ts"
-  ]
+  "exclude": ["node_modules", "packages/sanity-config/src/schemaTypes/objects/buildQuote.ts"]
 }