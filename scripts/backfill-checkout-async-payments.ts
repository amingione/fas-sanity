--- conflicted
+++ resolved
@@ -217,10 +217,7 @@
 
 async function main() {
   const options = parseOptions()
-<<<<<<< HEAD
   const webhookHandlers = options.dryRun ? null : await loadWebhookHandlers()
-=======
->>>>>>> 6c0b3cfc
   const orders = await fetchOrders(options)
   if (!orders.length) {
     console.log('No matching orders found.')
@@ -229,11 +226,8 @@
 
   console.log(`Found ${orders.length} order(s) to evaluate.`)
 
-<<<<<<< HEAD
-=======
   const webhookHandlers = options.dryRun ? null : await loadWebhookHandlers()
 
->>>>>>> 6c0b3cfc
   let processed = 0
   let skipped = 0
 
